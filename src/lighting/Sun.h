#pragma once

#include "../GameObject.h"

namespace lighting {
	class Sun : public vk::GameObject {
	   public:
		Sun(glm::vec3 position = glm::vec3{0.0f}, glm::vec3 direction = glm::vec3{0.0f, -1.0f, 0.0f}, glm::vec3 color = glm::vec3{1.0f});
		virtual ~Sun() = default;

		glm::mat4 computeModelMatrix() const override;
		glm::mat4 computeNormalMatrix() const override;
		glm::vec3 getPosition() const override;
		inline std::shared_ptr<vk::Model> getModel() const override {
			return nullptr;
		}

		glm::vec3 getDirection() const;
		void setDirection(const glm::vec3& newDirection);
		void setPosition(const glm::vec3& newPosition);

<<<<<<< HEAD
		glm::vec3 getColor() const { return color; }

		glm::mat4 computeLightViewMatrix() const;

	private:
		glm::vec3 position{ 0.0f };
		glm::vec3 direction{ 0.0f, -1.0f, 0.0f };
		glm::vec3 color{ 1.0f};
		
		glm::mat4 lightViewMatrix{1.0f};
		glm::mat4 lightSpaceMatrix{1.0f};
=======
		glm::vec3 getColor() const {
			return color;
		}

	   private:
		glm::vec3 position{0.0f};
		glm::vec3 direction{0.0f, -1.0f, 0.0f};
		glm::vec3 color{1.0f};
>>>>>>> de7c27e5
	};
}<|MERGE_RESOLUTION|>--- conflicted
+++ resolved
@@ -19,9 +19,10 @@
 		void setDirection(const glm::vec3& newDirection);
 		void setPosition(const glm::vec3& newPosition);
 
-<<<<<<< HEAD
-		glm::vec3 getColor() const { return color; }
-
+		glm::vec3 getColor() const {
+			return color;
+		}
+		
 		glm::mat4 computeLightViewMatrix() const;
 
 	private:
@@ -31,15 +32,5 @@
 		
 		glm::mat4 lightViewMatrix{1.0f};
 		glm::mat4 lightSpaceMatrix{1.0f};
-=======
-		glm::vec3 getColor() const {
-			return color;
-		}
-
-	   private:
-		glm::vec3 position{0.0f};
-		glm::vec3 direction{0.0f, -1.0f, 0.0f};
-		glm::vec3 color{1.0f};
->>>>>>> de7c27e5
 	};
 }