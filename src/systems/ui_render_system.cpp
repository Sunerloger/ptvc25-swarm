#include "ui_render_system.h"
#include <stdexcept>
#include <array>
#include <iostream>

namespace vk {

	UIRenderSystem::UIRenderSystem(Device& device, VkRenderPass renderPass,
		VkDescriptorSetLayout globalSetLayout,
		VkDescriptorSetLayout textureSetLayout)
		: device{device} {
		createPipelineLayout(globalSetLayout, Model::textureDescriptorSetLayout);

		PipelineConfigInfo pipelineConfig{};
		Pipeline::defaultPipelineConfigInfo(pipelineConfig);
		pipelineConfig.renderPass = renderPass;
		pipelineConfig.pipelineLayout = pipelineLayout;
		pipeline = std::make_unique<Pipeline>(device, "ui_shader.vert", "ui_shader.frag", pipelineConfig);

		if (Model::textureDescriptorPool) {
			createDefaultTexture(Model::textureDescriptorPool->getPool(), Model::textureDescriptorSetLayout);
		}
	}

	UIRenderSystem::~UIRenderSystem() {
		if (defaultTextureSampler != VK_NULL_HANDLE) {
			vkDestroySampler(device.device(), defaultTextureSampler, nullptr);
		}
		if (defaultTextureImageView != VK_NULL_HANDLE) {
			vkDestroyImageView(device.device(), defaultTextureImageView, nullptr);
		}
		if (defaultTextureImage != VK_NULL_HANDLE) {
			vkDestroyImage(device.device(), defaultTextureImage, nullptr);
		}
		if (defaultTextureImageMemory != VK_NULL_HANDLE) {
			vkFreeMemory(device.device(), defaultTextureImageMemory, nullptr);
		}
		vkDestroyPipelineLayout(device.device(), pipelineLayout, nullptr);
	}

	void UIRenderSystem::createPipelineLayout(VkDescriptorSetLayout globalSetLayout, VkDescriptorSetLayout textureSetLayout) {
		VkPushConstantRange pushConstantRange{};
		pushConstantRange.stageFlags = VK_SHADER_STAGE_VERTEX_BIT | VK_SHADER_STAGE_FRAGMENT_BIT;
		pushConstantRange.offset = 0;
		pushConstantRange.size = sizeof(UIPushConstantData);

		std::vector<VkDescriptorSetLayout> setLayouts = {globalSetLayout, textureSetLayout};

		VkPipelineLayoutCreateInfo pipelineLayoutInfo{};
		pipelineLayoutInfo.sType = VK_STRUCTURE_TYPE_PIPELINE_LAYOUT_CREATE_INFO;
		pipelineLayoutInfo.setLayoutCount = static_cast<uint32_t>(setLayouts.size());
		pipelineLayoutInfo.pSetLayouts = setLayouts.data();
		pipelineLayoutInfo.pushConstantRangeCount = 1;
		pipelineLayoutInfo.pPushConstantRanges = &pushConstantRange;

		if (vkCreatePipelineLayout(device.device(), &pipelineLayoutInfo, nullptr, &pipelineLayout) != VK_SUCCESS) {
			throw std::runtime_error("Failed to create UI render pipeline layout!");
		}
	}

	void UIRenderSystem::createDefaultTexture(VkDescriptorPool textureDescriptorPool, VkDescriptorSetLayout textureSetLayout) {
		// 1. Create a 1x1 white pixel.
		const int texWidth = 1;
		const int texHeight = 1;
		VkDeviceSize imageSize = texWidth * texHeight * 4;	// 4 bytes per pixel (RGBA)
		uint8_t whitePixel[4] = {255, 255, 255, 255};

		// 2. Create a staging buffer and copy the pixel data.
		Buffer stagingBuffer(device,
			imageSize,
			1,
			VK_BUFFER_USAGE_TRANSFER_SRC_BIT,
			VK_MEMORY_PROPERTY_HOST_VISIBLE_BIT | VK_MEMORY_PROPERTY_HOST_COHERENT_BIT);
		stagingBuffer.map();
		stagingBuffer.writeToBuffer(whitePixel, imageSize);
		stagingBuffer.flush();

		// 3. Create the optimal image for the texture.
		VkImageCreateInfo imageInfo{};
		imageInfo.sType = VK_STRUCTURE_TYPE_IMAGE_CREATE_INFO;
		imageInfo.imageType = VK_IMAGE_TYPE_2D;
		imageInfo.extent.width = texWidth;
		imageInfo.extent.height = texHeight;
		imageInfo.extent.depth = 1;
		imageInfo.mipLevels = 1;
		imageInfo.arrayLayers = 1;
		imageInfo.format = VK_FORMAT_R8G8B8A8_UNORM;
		imageInfo.tiling = VK_IMAGE_TILING_OPTIMAL;
		imageInfo.initialLayout = VK_IMAGE_LAYOUT_UNDEFINED;
		imageInfo.usage = VK_IMAGE_USAGE_TRANSFER_DST_BIT | VK_IMAGE_USAGE_SAMPLED_BIT;
		imageInfo.samples = VK_SAMPLE_COUNT_1_BIT;
		imageInfo.sharingMode = VK_SHARING_MODE_EXCLUSIVE;

		device.createImageWithInfo(imageInfo, VK_MEMORY_PROPERTY_DEVICE_LOCAL_BIT, defaultTextureImage, defaultTextureImageMemory);

		// 4. Transition image layout, copy the buffer data into the image, then transition for shader access.
		device.transitionImageLayout(defaultTextureImage, VK_FORMAT_R8G8B8A8_UNORM,
			VK_IMAGE_LAYOUT_UNDEFINED, VK_IMAGE_LAYOUT_TRANSFER_DST_OPTIMAL);
		device.copyBufferToImage(stagingBuffer.getBuffer(), defaultTextureImage, texWidth, texHeight, 1);
		device.transitionImageLayout(defaultTextureImage, VK_FORMAT_R8G8B8A8_UNORM,
			VK_IMAGE_LAYOUT_TRANSFER_DST_OPTIMAL, VK_IMAGE_LAYOUT_SHADER_READ_ONLY_OPTIMAL);

		// 5. Create an image view for the texture.
		defaultTextureImageView = device.createImageView(defaultTextureImage, VK_FORMAT_R8G8B8A8_UNORM, VK_IMAGE_ASPECT_COLOR_BIT);

		// 6. Create a sampler for the texture.
		VkSamplerCreateInfo samplerInfo{};
		samplerInfo.sType = VK_STRUCTURE_TYPE_SAMPLER_CREATE_INFO;
		samplerInfo.magFilter = VK_FILTER_LINEAR;
		samplerInfo.minFilter = VK_FILTER_LINEAR;
		samplerInfo.addressModeU = VK_SAMPLER_ADDRESS_MODE_REPEAT;
		samplerInfo.addressModeV = VK_SAMPLER_ADDRESS_MODE_REPEAT;
		samplerInfo.addressModeW = VK_SAMPLER_ADDRESS_MODE_REPEAT;
		samplerInfo.anisotropyEnable = VK_FALSE;
		samplerInfo.borderColor = VK_BORDER_COLOR_INT_OPAQUE_BLACK;
		samplerInfo.unnormalizedCoordinates = VK_FALSE;
		samplerInfo.compareEnable = VK_FALSE;
		samplerInfo.compareOp = VK_COMPARE_OP_ALWAYS;
		samplerInfo.mipmapMode = VK_SAMPLER_MIPMAP_MODE_LINEAR;

		if (vkCreateSampler(device.device(), &samplerInfo, nullptr, &defaultTextureSampler) != VK_SUCCESS) {
			throw std::runtime_error("Failed to create default texture sampler!");
		}

		// 7. Allocate a descriptor set for the default texture.
		VkDescriptorSetAllocateInfo allocInfo{};
		allocInfo.sType = VK_STRUCTURE_TYPE_DESCRIPTOR_SET_ALLOCATE_INFO;
		allocInfo.descriptorPool = textureDescriptorPool;
		allocInfo.descriptorSetCount = 1;
		allocInfo.pSetLayouts = &textureSetLayout;

		if (vkAllocateDescriptorSets(device.device(), &allocInfo, &defaultTextureDescriptorSet) != VK_SUCCESS) {
			throw std::runtime_error("Failed to allocate default texture descriptor set!");
		}

		// 8. Update the descriptor set with the image view and sampler.
		VkDescriptorImageInfo imageInfoDS{};
		imageInfoDS.imageLayout = VK_IMAGE_LAYOUT_SHADER_READ_ONLY_OPTIMAL;
		imageInfoDS.imageView = defaultTextureImageView;
		imageInfoDS.sampler = defaultTextureSampler;

		VkWriteDescriptorSet descriptorWrite{};
		descriptorWrite.sType = VK_STRUCTURE_TYPE_WRITE_DESCRIPTOR_SET;
		descriptorWrite.dstSet = defaultTextureDescriptorSet;
		descriptorWrite.dstBinding = 0;
		descriptorWrite.dstArrayElement = 0;
		descriptorWrite.descriptorType = VK_DESCRIPTOR_TYPE_COMBINED_IMAGE_SAMPLER;
		descriptorWrite.descriptorCount = 1;
		descriptorWrite.pImageInfo = &imageInfoDS;

		vkUpdateDescriptorSets(device.device(), 1, &descriptorWrite, 0, nullptr);
	}

<<<<<<< HEAD
	void UIRenderSystem::renderGameObjects(FrameInfo& frameInfo, int placementTransform) {
=======
	void UIRenderSystem::renderGameObjects(FrameInfo& frameInfo, glm::mat4 transform) {
>>>>>>> 3699431f
		pipeline->bind(frameInfo.commandBuffer);
		vkCmdBindDescriptorSets(frameInfo.commandBuffer,
			VK_PIPELINE_BIND_POINT_GRAPHICS,
			pipelineLayout,
			0,
			1,
			&frameInfo.globalDescriptorSet,
			0, nullptr);

		for (std::weak_ptr<GameObject> weakObj : frameInfo.sceneManager.getUIObjects()) {
			std::shared_ptr<GameObject> gameObject = weakObj.lock();
			if (!gameObject)
				continue;

			std::shared_ptr<UIComponent> uiComponent = std::dynamic_pointer_cast<UIComponent>(gameObject);

			UIPushConstantData push{};
			// use the translation from the argument
<<<<<<< HEAD
			push.modelMatrix = uiComponent->computeModelMatrix(placementTransform);
=======
			push.modelMatrix = uiComponent->computeModelMatrix(transform);
>>>>>>> 3699431f
			push.normalMatrix = uiComponent->computeNormalMatrix();
			push.hasTexture = uiComponent->getModel()->hasTexture() ? 1 : 0;
			push.usePerspectiveProjection = uiComponent->getUsePerspectiveProjection();
			vkCmdPushConstants(frameInfo.commandBuffer,
				pipelineLayout,
				VK_SHADER_STAGE_VERTEX_BIT | VK_SHADER_STAGE_FRAGMENT_BIT,
				0,
				sizeof(UIPushConstantData),
				&push);

			VkDescriptorSet textureDS = VK_NULL_HANDLE;
			if (uiComponent->getModel()->hasTexture()) {
				textureDS = uiComponent->getModel()->getTextureDescriptorSet();
			} else {
				textureDS = defaultTextureDescriptorSet;
			}
			vkCmdBindDescriptorSets(frameInfo.commandBuffer,
				VK_PIPELINE_BIND_POINT_GRAPHICS,
				pipelineLayout,
				1,
				1,
				&textureDS,
				0, nullptr);

			uiComponent->getModel()->bind(frameInfo.commandBuffer);
			uiComponent->getModel()->draw(frameInfo.commandBuffer);
		}
	}

}  // namespace vk<|MERGE_RESOLUTION|>--- conflicted
+++ resolved
@@ -151,11 +151,7 @@
 		vkUpdateDescriptorSets(device.device(), 1, &descriptorWrite, 0, nullptr);
 	}
 
-<<<<<<< HEAD
 	void UIRenderSystem::renderGameObjects(FrameInfo& frameInfo, int placementTransform) {
-=======
-	void UIRenderSystem::renderGameObjects(FrameInfo& frameInfo, glm::mat4 transform) {
->>>>>>> 3699431f
 		pipeline->bind(frameInfo.commandBuffer);
 		vkCmdBindDescriptorSets(frameInfo.commandBuffer,
 			VK_PIPELINE_BIND_POINT_GRAPHICS,
@@ -173,12 +169,7 @@
 			std::shared_ptr<UIComponent> uiComponent = std::dynamic_pointer_cast<UIComponent>(gameObject);
 
 			UIPushConstantData push{};
-			// use the translation from the argument
-<<<<<<< HEAD
 			push.modelMatrix = uiComponent->computeModelMatrix(placementTransform);
-=======
-			push.modelMatrix = uiComponent->computeModelMatrix(transform);
->>>>>>> 3699431f
 			push.normalMatrix = uiComponent->computeNormalMatrix();
 			push.hasTexture = uiComponent->getModel()->hasTexture() ? 1 : 0;
 			push.usePerspectiveProjection = uiComponent->getUsePerspectiveProjection();
