/*
 * Copyright 2023 TU Wien, Institute of Visual Computing & Human-Centered Technology.
 * This file is part of the GCG Lab Framework and must not be redistributed.
 *
 * Original version created by Lukas Gersthofer and Bernhard Steiner.
 * Vulkan edition created by Johannes Unterguggenberger (junt@cg.tuwien.ac.at).
 */
#include "PathUtils.h"
#include "Utils.h"

#include <vulkan/vulkan.h>

#include <vector>
#include <array>

#include <sstream>
#include "camera/FPVCamera.h"
#include "Geometry.h"

#undef min
#undef max

/* --------------------------------------------- */
// Helper Function Declarations
/* --------------------------------------------- */

/*!
 *	Add extension_name to the target vector ref_vector if the extension is supported on this system.
 *	@param	extension_name		The instance extension that shall be added to ref_vector
 *	@param	ref_vector			Reference to the vector that the instance extension shall be added to, if supported
 */
void addInstanceExtensionToVectorIfSupported(const char* extension_name, std::vector<const char*>& ref_vector);

/*!
 *	Add validation_layer_name to the target vector ref_vector if the validation layer is supported on this system:
 *	@param	validation_layer_name	The validation layer name that shall be added to ref_vector
 *	@param	ref_vector				Reference to the vector that the validation layer name shall be added to, if
 *supported
 */
void addValidationLayerNameToVectorIfSupported(const char* validation_layer_name, std::vector<const char*>& ref_vector);

/*!
 *	Add extension_name to the target vector ref_vector if the extension is supported by the given physical device.
 *	@param	extension_name		The device extension that shall be added to ref_vector
 *	@param	physical_device		The physical device handle which must support the given extension
 *	@param	ref_vector			Reference to the vector that the device extension shall be added to, if supported
 */
void addDeviceExtensionToVectorIfSupported(const char* extension_name, VkPhysicalDevice physical_device, std::vector<const char*>& ref_vector);
/*!
 *	From the given list of physical devices, select the first one that satisfies all requirements.
 *	@param		physical_devices		A pointer which points to contiguous memory of #physical_device_count sequentially
                                        stored VkPhysicalDevice handles is expected. The handles can (or should) be those
 *										that are returned from vkEnumeratePhysicalDevices.
 *	@param		physical_device_count	The number of consecutive physical device handles there are at the memory location
 *										that is pointed to by the physical_devices parameter.
 *	@param		surface					A valid VkSurfaceKHR handle, which is used to determine if a certain
 *										physical device supports presenting images to the given surface.
 *	@return		The index of the physical device that satisfies all requirements is returned.
 */
uint32_t selectPhysicalDeviceIndex(const VkPhysicalDevice* physical_devices, uint32_t physical_device_count, VkSurfaceKHR surface);

/*!
 *	From the given list of physical devices, select the first one that satisfies all requirements.
 *	@param		physical_devices	A vector containing all available VkPhysicalDevice handles, like those
 *									that are returned from vkEnumeratePhysicalDevices.
 *	@param		surface				A valid VkSurfaceKHR handle, which is used to determine if a certain
 *									physical device supports presenting images to the given surface.
 *	@return		The index of the physical device that satisfies all requirements is returned.
 */
uint32_t selectPhysicalDeviceIndex(const std::vector<VkPhysicalDevice>& physical_devices, VkSurfaceKHR surface);

/*!
 *	Based on the given physical device and the surface, select a queue family which supports both,
 *	graphics and presentation to the given surface. Return the INDEX of an appropriate queue family!
 *	@return		The index of a queue family which supports the required features shall be returned.
 */
uint32_t selectQueueFamilyIndex(VkPhysicalDevice physical_device, VkSurfaceKHR surface);

/*!
 *	Based on the given physical device and the surface, a the physical device's surface capabilites are read and returned.
 *	@return		VkSurfaceCapabilitiesKHR data
 */
VkSurfaceCapabilitiesKHR getPhysicalDeviceSurfaceCapabilities(VkPhysicalDevice physical_device, VkSurfaceKHR surface);

/*!
 *	Based on the given physical device and the surface, a supported surface image format
 *	which can be used for the framebuffer's attachment formats is searched and returned.
 *	@return		A supported format is returned.
 */
VkSurfaceFormatKHR getSurfaceImageFormat(VkPhysicalDevice physical_device, VkSurfaceKHR surface);

/*!
 *	Based on the given physical device and the surface, return its surface transform flag.
 *	This can be used to set the swap chain to the same configuration as the surface's current transform.
 *	@return		The surface capabilities' currentTransform value is returned, which is suitable for swap chain config.
 */
VkSurfaceTransformFlagBitsKHR getSurfaceTransform(VkPhysicalDevice physical_device, VkSurfaceKHR surface);

/*!
 *	It matches the definition and sizes of the corresponding GPU-side struct exactly, which is used in shaders.
 */
struct UniformBuffer {
    /*! A color values, stored as four floats, to properly align to 16 byte boundaries. */
    glm::vec4 color;


    /*! Storage for the model matrix, consisting of 16 float values (inherently aligned to 16 bytes) */
    glm::mat4 modelMatrix;

    /*! Storage for the model matrix suitable for normals transformation, consisting of 16 float values (inherently aligned to 16 bytes) */
    glm::mat4 modelMatrixForNormals;

    /*! Storage for the view-projection matrix, consisting of 16 float values (inherently aligned to 16 bytes) */
    glm::mat4 viewProjMatrix;

    /*! Storage for the camera's world space position (aligned to 16 bytes) */
    glm::vec4 cameraPosition;

    /*! Illumination properties ka, kd, ks, alpha (in that order)
     *	First three are material coefficients, the last one is specular alpha. */
    glm::vec4 materialProperties;

    /*! stores user input as magic numbers */
    glm::ivec4 userInput;
};

/*!
 *	This struct contains the data of a directional light.
 *	It matches the definition and sizes of the corresponding GPU-side struct exactly, which is used in shaders.
 */
struct DirectionalLight {
    /*! Light color of this light source */
    glm::vec4 color;

    /*! Light direction of this directional light source */
    glm::vec4 direction;
};

/*!
 *	This struct contains the data of a point light.
 *	It matches the definition and sizes of the corresponding GPU-side struct exactly, which is used in shaders.
 */
struct PointLight {
    /*! Light color of this light source */
    glm::vec4 color;

    /*! Position of this light source in world space */
    glm::vec4 position;

    /*! Attenuation properties of this light source */
    glm::vec4 attenuation;
};

/*!
 *	Allocates a new descriptor set of the given layout from the given descriptor pool.
 *	It is not required to cleanup the returned descriptor set explicitly, it will be cleaned up when the descriptor pool is destroyed.
 *	@param	device					Valid handle to the logical device
 *	@param	descriptor_pool			Valid handle to a descriptor pool
 *	@param	descriptor_set_layout	Valid handle to a descriptor set layout
 */
VkDescriptorSet allocDescriptorSet(VkDevice device, VkDescriptorPool descriptor_pool, VkDescriptorSetLayout descriptor_set_layout);

/*!
 *	Writes the descriptor information to a given descriptor set which describes one uniform buffer at binding = 0.
 *	The given descriptor set must have been created from a descriptor set layout according to this structure.
 *	@param	device					Valid handle to the logical device
 *	@param	descriptor_set			Valid handle to a descriptor set, which concrete descriptor information will be written to.
 *	@param	uniform_buffer			A descriptor for this uniform buffer will be written to binding = 0
 */
void writeDescriptorSet(VkDevice device, VkDescriptorSet descriptor_set, VkBuffer uniform_buffer);

/*!
 *	Writes the descriptor information to a given descriptor set which describes one uniform buffer at binding = 0,
 *	another uniform buffer at binding = 1, and yet another uniform buffer at binding = 2.
 *	The given descriptor set must have been created from a descriptor set layout according to this structure.
 *	@param	device					Valid handle to the logical device
 *	@param	descriptor_set			Valid handle to a descriptor set, which concrete descriptor information will be written to.
 *	@param	object_data				A descriptor for this uniform buffer will be written to binding = 0
 *	@param	directional_light_data	A descriptor for this uniform buffer will be written to binding = 1
 *	@param	point_light_data		A descriptor for this uniform buffer will be written to binding = 2
 */
void writeDescriptorSet(VkDevice device, VkDescriptorSet descriptor_set, VkBuffer object_data, VkBuffer directional_light_data, VkBuffer point_light_data);

/*!
 *	Writes the descriptor information to a given descriptor set which describes one uniform buffer at binding = 0,
 *	another uniform buffer at binding = 1, and yet another uniform buffer at binding = 2, furthermore,
 *	a combined image sampler descriptor is written for binding = 3
 *	The given descriptor set must have been created from a descriptor set layout according to this structure.
 *	@param	device					Valid handle to the logical device
 *	@param	descriptor_set			Valid handle to a descriptor set, which concrete descriptor information will be written to.
 *	@param	object_data				A descriptor for this uniform buffer will be written to binding = 0
 *	@param	directional_light_data	A descriptor for this uniform buffer will be written to binding = 1
 *	@param	point_light_data		A descriptor for this uniform buffer will be written to binding = 2
 *	@param	image_view				A combined descriptor together with sampler will be written to binding = 3
 *	@param	sampler					A combined descriptor together with image_view will be written to binding = 3
 */
void writeDescriptorSet(VkDevice device, VkDescriptorSet descriptor_set, VkBuffer object_data, VkBuffer directional_light_data, VkBuffer point_light_data,
    VkImageView image_view, VkSampler sampler);

/*!
 *	This callback function gets invoked by GLFW whenever a GLFW error occured.
 */
void errorCallbackFromGlfw(int error, const char* description) { std::cout << "GLFW error " << error << ": " << description << std::endl; }

static bool g_dragging = false;
static bool g_strafing = false;
static float g_zoom = 5.0f;

//FPV
void mouseCallback(GLFWwindow* window, double xpos, double ypos) {
    static double lastX = 800, lastY = 800;
    static bool firstMouse = true;

    // TODO always true

    if (firstMouse) {
        lastX = xpos;
        lastY = ypos;
        firstMouse = false;
    }

    // right = negative
    double xoffset = lastX - xpos;

    // down = negative
    double yoffset = lastY - ypos;
    lastX = xpos;
    lastY = ypos;

    float sensitivity = 0.05f; // Change this value to your liking
    xoffset *= sensitivity;
    yoffset *= sensitivity;

    FPVCamera* camera = static_cast<FPVCamera*>(glfwGetWindowUserPointer(window));
    camera->yaw += xoffset;
    camera->pitch += yoffset;

    // Make sure that when pitch is out of bounds, screen doesn't get flipped
    if (camera->pitch > 89.0f)
        camera->pitch = 89.0f;
    if (camera->pitch < -89.0f)
        camera->pitch = -89.0f;
}


/*!
 *	This callback function gets invoked by GLFW during glfwPollEvents() if there was
 *	mouse scroll input that can be processed by our application.
 */
void scrollCallbackFromGlfw(GLFWwindow* glfw_window, double xoffset, double yoffset) { g_zoom -= static_cast<float>(yoffset) * 0.5f; }


/*!
 *	0 ... fill polygons
 *	1 ... wireframe mode
 */
static int g_polygon_mode_index = 0;

/*!
 *	0 ... no culling
 *	1 ... cull back faces
 *	2 ... cull front faces
 */
static int g_culling_index = 0;

/*!
 *	Bind the given descriptor se to use the material it represents for subsequent draw calls
 *	with the given pipeline, and render the given geometry (using its vertex and index buffers).
 *	Record everything into the current command buffer as provided by the framework.
 *	@param	pipeline		Valid handle to a given pipeline which shall be used for drawing.
 *	@param	geometry		Reference to a geometry object containing the buffers to be used for drawing.
 *	@param	material		Valid handle to a descriptor set that refers to resources that contain material properties.
 *	@param	num_instances	How many instances to draw of the given geometry. Default = one single instance.
 */
void drawGeometryWithMaterial(VkPipeline pipeline, const Geometry& geometry, VkDescriptorSet material, uint32_t num_instances = 1u);

static bool g_draw_normals = false;
static bool g_draw_texcoords = false;

/*!
 *	A flag that will be set during initialization code.
 *	If set to true, it will indicate that Synchronization2 is supported and can be used.
 */
static bool g_synchronization2_supported = false;

/*!
 *	Function pointer to the implementation of vkCmdPipelineBarrier2KHR() which is not
 *	loaded by default since it is an extension. We have to get the pointer manually,
 *	and we do that only in the case where Synchronization2 is supported.
 */
PFN_vkCmdPipelineBarrier2KHR g_vkCmdPipelineBarrier2KHR;

/*!
 *	Creates an image view for the given image and returns its handle.
 *	The returned handle is supposed to be destroyed with vkDestroyImageView
 */
VkImageView createImageViewForImage(VkDevice device, VkImage image, VkImageViewType view_type, VkFormat format);

/*!
 *	Struct used as the return value for loadImage
 */
struct ImageAndView {
    /*! Contains the created image handle */
    VkImage image;

    /*! Contains the created image view handle */
    VkImageView view;
};

/*!
 *	Copies the data from file into a VkBuffer, and then copies it from that buffer into the given image.
 *	Waits until the operation has finished on the GPU.
 */
ImageAndView loadImage(VkDevice device, VkQueue queue, VkCommandPool command_pool, std::string image_file_name);

/* --------------------------------------------- */
// Main
/* --------------------------------------------- */

int main(int argc, char** argv) {
    VKL_LOG(":::::: WELCOME TO GCG 2023 ::::::");

    CMDLineArgs cmdline_args;
    gcgParseArgs(cmdline_args, argc, argv);

    /* --------------------------------------------- */
    // Subtask 1.1: Load Settings From File
    /* --------------------------------------------- */

    int window_width = 900;
    int window_height = 900;
    bool fullscreen = false;
    std::string window_title = "Swarm";
    INIReader window_reader("assets/settings/window.ini");

    std::string init_camera_filepath = "assets/settings/camera_front.ini";
    if (cmdline_args.init_camera) {
        init_camera_filepath = cmdline_args.init_camera_filepath;
    }
    INIReader camera_reader(init_camera_filepath);

    float field_of_view = static_cast<float>(camera_reader.GetReal("camera", "fov", 60.0f));
    float near_plane_distance = static_cast<float>(camera_reader.GetReal("camera", "near", 0.1f));
    float far_plane_distance = static_cast<float>(camera_reader.GetReal("camera", "far", 100.0f));
    float aspect_ratio = static_cast<float>(window_width) / static_cast<float>(window_height);
    float camera_yaw = static_cast<float>(camera_reader.GetReal("camera", "yaw", 0.0f));
    float camera_pitch = static_cast<float>(camera_reader.GetReal("camera", "pitch", 0.0f));
    std::string init_renderer_filepath = "assets/settings/renderer_standard.ini";
    if (cmdline_args.init_renderer) {
        init_renderer_filepath = cmdline_args.init_renderer_filepath;
    }
    INIReader renderer_reader(init_renderer_filepath);
    bool as_wireframe = renderer_reader.GetBoolean("renderer", "wireframe", false);
    if (as_wireframe) {
        g_polygon_mode_index = 1;
    }
    bool with_backface_culling = renderer_reader.GetBoolean("renderer", "backface_culling", false);
    if (with_backface_culling) {
        g_culling_index = 1;
    }
    g_draw_normals = renderer_reader.GetBoolean("renderer", "normals", false);
    g_draw_texcoords = renderer_reader.GetBoolean("renderer", "texcoords", false);
    bool depthtest = renderer_reader.GetBoolean("renderer", "depthtest", true);

    // Install a callback function, which gets invoked whenever a GLFW error occurred.
    glfwSetErrorCallback(errorCallbackFromGlfw);

    /* --------------------------------------------- */
    // Subtask 1.2: Create a Window with GLFW
    /* --------------------------------------------- */
    if (!glfwInit()) {
        VKL_EXIT_WITH_ERROR("Failed to init GLFW");
    }

    glfwWindowHint(GLFW_CLIENT_API, GLFW_NO_API); // No need to create a graphics context for Vulkan
    glfwWindowHint(GLFW_RESIZABLE, GLFW_FALSE);

// Automatically set to fullscreen mode and use the monitor's resolution
    GLFWmonitor* monitor = glfwGetPrimaryMonitor();
    const GLFWvidmode* mode = glfwGetVideoMode(monitor);

    if (fullscreen) {
        window_width = mode->width;
        window_height = mode->height;
        glfwWindowHint(GLFW_RED_BITS, mode->redBits);
        glfwWindowHint(GLFW_GREEN_BITS, mode->greenBits);
        glfwWindowHint(GLFW_BLUE_BITS, mode->blueBits);
        glfwWindowHint(GLFW_REFRESH_RATE, mode->refreshRate);
    } else {
        monitor = nullptr; // Ensure it's windowed mode if fullscreen is not requested
    }

    GLFWwindow* window = glfwCreateWindow(window_width, window_height, window_title.c_str(), monitor, nullptr);

    if (!window) {
        VKL_EXIT_WITH_ERROR("No GLFW window created.");
    }
    VKL_LOG("Subtask 1.2 done.");

    VkResult result;
    VkInstance vk_instance = VK_NULL_HANDLE;              // To be set during Subtask 1.3
    VkSurfaceKHR vk_surface = VK_NULL_HANDLE;             // To be set during Subtask 1.4
    VkPhysicalDevice vk_physical_device = VK_NULL_HANDLE; // To be set during Subtask 1.5
    VkDevice vk_device = VK_NULL_HANDLE;                  // To be set during Subtask 1.7
    VkQueue vk_queue = VK_NULL_HANDLE;                    // To be set during Subtask 1.7
    VkSwapchainKHR vk_swapchain = VK_NULL_HANDLE;         // To be set during Subtask 1.8

    /* --------------------------------------------- */
    // Subtask 1.3: Create a Vulkan Instance
    /* --------------------------------------------- */
    VkApplicationInfo application_info = {};                     // Zero-initialize every member
    application_info.sType = VK_STRUCTURE_TYPE_APPLICATION_INFO; // Set this struct instance's type
    application_info.pEngineName = "GCG_VK_Library";             // Set some properties...
    application_info.engineVersion = VK_MAKE_API_VERSION(0, 2023, 9, 1);
    application_info.pApplicationName = "GCG_VK_Solution";
    application_info.applicationVersion = VK_MAKE_API_VERSION(0, 2023, 9, 19);
    application_info.apiVersion = VK_API_VERSION_1_1;            // Your system needs to support this Vulkan API version.

    VkInstanceCreateInfo instance_create_info = {};                      // Zero-initialize every member
    instance_create_info.sType = VK_STRUCTURE_TYPE_INSTANCE_CREATE_INFO; // Set the struct's type
    instance_create_info.pApplicationInfo = &application_info;

    // A vector to hold all our requested instance extensions:
    std::vector<const char*> instance_extensions;

    // Query extensions which are required by GLFW:
    uint32_t glfw_instance_extensions_count;
    const char** glfw_instance_extensions_names = glfwGetRequiredInstanceExtensions(&glfw_instance_extensions_count);
    // And add them all to our vector:
    for (uint32_t i = 0; i < glfw_instance_extensions_count; ++i) {
        addInstanceExtensionToVectorIfSupported(glfw_instance_extensions_names[i], instance_extensions);
    }

    // Query extensions which are required by the framework:
    uint32_t framework_instance_extensions_count;
    const char** framework_instance_extensions_names = vklGetRequiredInstanceExtensions(&framework_instance_extensions_count);
    // And add them all to our vector:
    for (uint32_t i = 0; i < framework_instance_extensions_count; ++i) {
        addInstanceExtensionToVectorIfSupported(framework_instance_extensions_names[i], instance_extensions);
    }
#ifdef __APPLE__
    addInstanceExtensionToVectorIfSupported(VK_KHR_PORTABILITY_ENUMERATION_EXTENSION_NAME, instance_extensions);
#endif

    // Set info in the VkInstanceCreateInfo struct:
    instance_create_info.enabledExtensionCount = instance_extensions.size();
    instance_create_info.ppEnabledExtensionNames = instance_extensions.data();

    // A vector to hold all our requested validation layers, add standard validation, and set info in the VkInstanceCreateInfo struct:
    std::vector<const char*> enabled_layer_names;
    addValidationLayerNameToVectorIfSupported("VK_LAYER_KHRONOS_validation", enabled_layer_names);
    instance_create_info.enabledLayerCount = enabled_layer_names.size();
    instance_create_info.ppEnabledLayerNames = enabled_layer_names.data();
#ifdef __APPLE__
    instance_create_info.flags = VK_INSTANCE_CREATE_ENUMERATE_PORTABILITY_BIT_KHR;
#endif

    // Create the instance
    result = vkCreateInstance(&instance_create_info, nullptr, &vk_instance);
    VKL_CHECK_VULKAN_RESULT(result);
    if (!vk_instance) {
        VKL_EXIT_WITH_ERROR("No VkInstance created or handle not assigned.");
    }
    VKL_LOG("Subtask 1.3 done.");

    /* --------------------------------------------- */
    // Subtask 1.4: Create a Vulkan Window Surface
    /* --------------------------------------------- */
    result = glfwCreateWindowSurface(vk_instance, window, nullptr, &vk_surface);
    VKL_CHECK_VULKAN_RESULT(result);
    if (!vk_surface) {
        VKL_EXIT_WITH_ERROR("No VkSurfaceKHR created or handle not assigned.");
    }
    VKL_LOG("Subtask 1.4 done.");

    /* --------------------------------------------- */
    // Subtask 1.5: Pick a Physical Device
    /* --------------------------------------------- */
    // Query the number of physical devices:
    uint32_t physical_devices_count;
    vkEnumeratePhysicalDevices(vk_instance, &physical_devices_count, nullptr);

    if (physical_devices_count == 0) {
        VKL_EXIT_WITH_ERROR("Vulkan does not recognize any physical devices.");
    }

    std::vector<VkPhysicalDevice> physical_devices(physical_devices_count);
    vkEnumeratePhysicalDevices(vk_instance, &physical_devices_count, physical_devices.data());

    uint32_t selected_physical_device_index = selectPhysicalDeviceIndex(physical_devices, vk_surface);
    vk_physical_device = physical_devices[selected_physical_device_index];
    if (!vk_physical_device) {
        VKL_EXIT_WITH_ERROR("No VkPhysicalDevice selected or handle not assigned.");
    }
    VKL_LOG("Subtask 1.5 done.");

    /* --------------------------------------------- */
    // Subtask 1.6: Select a Queue Family
    /* --------------------------------------------- */
    std::array<float, 1> queue_priorities = {1.0f};

    uint32_t selected_queue_family_index = selectQueueFamilyIndex(vk_physical_device, vk_surface);
    VkDeviceQueueCreateInfo device_queue_create_info = {};
    device_queue_create_info.sType = VK_STRUCTURE_TYPE_DEVICE_QUEUE_CREATE_INFO;
    device_queue_create_info.queueFamilyIndex = selected_queue_family_index;
    device_queue_create_info.queueCount = 1u;
    device_queue_create_info.pQueuePriorities = queue_priorities.data();

    // Sanity check if we have selected a valid queue family index:
    uint32_t queue_family_count = 0;
    vkGetPhysicalDeviceQueueFamilyProperties(vk_physical_device, &queue_family_count, nullptr);
    if (selected_queue_family_index >= queue_family_count) {
        VKL_EXIT_WITH_ERROR("Invalid queue family index selected.");
    }
    VKL_LOG("Subtask 1.6 done.");

    /* --------------------------------------------- */
    // Subtask 1.7: Create a Logical Device and Get Queue
    /* --------------------------------------------- */
    std::vector<const char*> device_extensions;
    addDeviceExtensionToVectorIfSupported(VK_KHR_SWAPCHAIN_EXTENSION_NAME, vk_physical_device, device_extensions);
    addDeviceExtensionToVectorIfSupported(VK_KHR_SYNCHRONIZATION_2_EXTENSION_NAME, vk_physical_device, device_extensions);
    // Looks like SDK 1.2.170 also requires
    addDeviceExtensionToVectorIfSupported(VK_KHR_CREATE_RENDERPASS_2_EXTENSION_NAME, vk_physical_device, device_extensions);
    // See if this device supports Synchronization2, and if so, set a flag to indicate that we are going to use Synchronization2:
    if (std::find(std::begin(device_extensions), std::end(device_extensions), std::string(VK_KHR_SYNCHRONIZATION_2_EXTENSION_NAME)) !=
        std::end(device_extensions)) {
        g_synchronization2_supported = true;
    }
#ifdef __APPLE__
    addDeviceExtensionToVectorIfSupported("VK_KHR_portability_subset", vk_physical_device, device_extensions);
#endif

    VkDeviceCreateInfo device_create_info = {};
    device_create_info.sType = VK_STRUCTURE_TYPE_DEVICE_CREATE_INFO;
    // Add information about queues to be created, and extensions to be enabled:
    device_create_info.queueCreateInfoCount = 1u;
    device_create_info.pQueueCreateInfos = &device_queue_create_info;
    device_create_info.enabledExtensionCount = device_extensions.size();
    device_create_info.ppEnabledExtensionNames = device_extensions.data();

    VkPhysicalDeviceFeatures enabled_physical_device_features = {};
    enabled_physical_device_features.fillModeNonSolid = VK_TRUE;
    device_create_info.pEnabledFeatures = &enabled_physical_device_features;

    // Enable Synchronization2 and hook it into the pNext chain:
    VkPhysicalDeviceSynchronization2FeaturesKHR physical_device_sync2_features = {};
    physical_device_sync2_features.sType = VK_STRUCTURE_TYPE_PHYSICAL_DEVICE_SYNCHRONIZATION_2_FEATURES_KHR;
    physical_device_sync2_features.synchronization2 = VK_TRUE;
    if (g_synchronization2_supported) {
        device_create_info.pNext = &physical_device_sync2_features;
    }

    // Create the logical device
    result = vkCreateDevice(vk_physical_device, &device_create_info, nullptr, &vk_device);
    VKL_CHECK_VULKAN_RESULT(result);

    if (g_synchronization2_supported) {
        auto* procAddr = vkGetDeviceProcAddr(vk_device, "vkCmdPipelineBarrier2KHR");
        if (procAddr == nullptr) {
            // Couldn't get the function pointer to vkCmdPipelineBarrier2KHR
            g_synchronization2_supported = false;
        } else {
            g_vkCmdPipelineBarrier2KHR = reinterpret_cast<PFN_vkCmdPipelineBarrier2KHR>(procAddr);
        }
    }
    if (!vk_device) {
        VKL_EXIT_WITH_ERROR("No VkDevice created or handle not assigned.");
    }

    // Get the handle of the queue that was requested:
    vkGetDeviceQueue(vk_device, selected_queue_family_index, 0u, &vk_queue);
    if (!vk_queue) {
        VKL_EXIT_WITH_ERROR("No VkQueue selected or handle not assigned.");
    }
    VKL_LOG("Subtask 1.7 done.");

    /* --------------------------------------------- */
    // Subtask 1.8: Create a Swapchain
    /* --------------------------------------------- */
    uint32_t queueFamilyIndexCount = 0u;
    std::vector<uint32_t> queueFamilyIndices;
    VkSurfaceFormatKHR surface_format = getSurfaceImageFormat(vk_physical_device, vk_surface);
    queueFamilyIndices.push_back(selected_queue_family_index);
    queueFamilyIndexCount = 1u;
    VkSurfaceCapabilitiesKHR surface_capabilities = getPhysicalDeviceSurfaceCapabilities(vk_physical_device, vk_surface);
    // Build the swapchain config struct:
    VkSwapchainCreateInfoKHR swapchain_create_info = {};
    swapchain_create_info.sType = VK_STRUCTURE_TYPE_SWAPCHAIN_CREATE_INFO_KHR;
    swapchain_create_info.surface = vk_surface;
    swapchain_create_info.minImageCount = surface_capabilities.minImageCount;
    swapchain_create_info.imageArrayLayers = 1u;
    swapchain_create_info.imageUsage = VK_IMAGE_USAGE_COLOR_ATTACHMENT_BIT;
    if (surface_capabilities.supportedUsageFlags & VK_IMAGE_USAGE_TRANSFER_SRC_BIT) {
        swapchain_create_info.imageUsage |= VK_IMAGE_USAGE_TRANSFER_SRC_BIT;
    } else {
        std::cout << "Warning: Automatic Testing might fail, VK_IMAGE_USAGE_TRANSFER_SRC_BIT image usage is not supported" << std::endl;
    }
    swapchain_create_info.preTransform = surface_capabilities.currentTransform;
    swapchain_create_info.compositeAlpha = VK_COMPOSITE_ALPHA_OPAQUE_BIT_KHR;
    swapchain_create_info.clipped = VK_TRUE;
    swapchain_create_info.imageSharingMode = VK_SHARING_MODE_EXCLUSIVE;
    swapchain_create_info.queueFamilyIndexCount = queueFamilyIndexCount;
    swapchain_create_info.pQueueFamilyIndices = queueFamilyIndices.data();
    swapchain_create_info.imageFormat = surface_format.format;
    swapchain_create_info.imageColorSpace = surface_format.colorSpace;
    swapchain_create_info.imageExtent = VkExtent2D{static_cast<uint32_t>(window_width), static_cast<uint32_t>(window_height)};
    swapchain_create_info.presentMode = VK_PRESENT_MODE_FIFO_KHR;

    // Create the swapchain:
    result = vkCreateSwapchainKHR(vk_device, &swapchain_create_info, nullptr, &vk_swapchain);
    VKL_CHECK_VULKAN_RESULT(result);
    if (!vk_swapchain) {
        VKL_EXIT_WITH_ERROR("No VkSwapchainKHR created or handle not assigned.");
    }

    // Query how many swapchain images we got:
    uint32_t swapchain_image_count;
    vkGetSwapchainImagesKHR(vk_device, vk_swapchain, &swapchain_image_count, nullptr);

    // Retrieve the swapchain images:
    std::vector<VkImage> swapchain_image_handles(swapchain_image_count);
    vkGetSwapchainImagesKHR(vk_device, vk_swapchain, &swapchain_image_count, swapchain_image_handles.data());
    VKL_LOG("Subtask 1.8 done.");

    /* --------------------------------------------- */
    // Subtask 2.7: Depth Test
    /* --------------------------------------------- */
    VkImage depth_buffer = vklCreateDeviceLocalImageWithBackingMemory(
        vk_physical_device, vk_device, window_width, window_height, VK_FORMAT_D32_SFLOAT, VK_IMAGE_USAGE_DEPTH_STENCIL_ATTACHMENT_BIT);

    VkClearValue depth_clear_value;
    depth_clear_value.depthStencil.depth = 1.0f;
    depth_clear_value.depthStencil.stencil = 0u;

    /* --------------------------------------------- */
    // Subtask 1.9: Init GCG Framework
    /* --------------------------------------------- */

    // Gather swapchain config as required by the framework:
    VklSwapchainConfig swapchain_config = {};

    VkClearValue color_clear_value;
    color_clear_value.color.float32[0] = 0.8f;
    color_clear_value.color.float32[1] = 1.0f;
    color_clear_value.color.float32[2] = 1.0f;
    color_clear_value.color.float32[3] = 1.0f;

    swapchain_config.swapchainHandle = vk_swapchain;
    swapchain_config.imageExtent = swapchain_create_info.imageExtent;
    for (const VkImage& img : swapchain_image_handles) {
        VklSwapchainFramebufferComposition framebufferComposition;
        framebufferComposition.colorAttachmentImageDetails.imageHandle = img;
        framebufferComposition.colorAttachmentImageDetails.imageFormat = swapchain_create_info.imageFormat;
        framebufferComposition.colorAttachmentImageDetails.imageUsage = swapchain_create_info.imageUsage;
        framebufferComposition.colorAttachmentImageDetails.clearValue = color_clear_value;
        if (depthtest) {
            // If we also set the data of the depth buffer, our framebuffer will consist of two images:
            framebufferComposition.depthAttachmentImageDetails.imageHandle = depth_buffer;
            framebufferComposition.depthAttachmentImageDetails.imageFormat = VK_FORMAT_D32_SFLOAT;
            framebufferComposition.depthAttachmentImageDetails.imageUsage = VK_IMAGE_USAGE_DEPTH_STENCIL_ATTACHMENT_BIT;
            framebufferComposition.depthAttachmentImageDetails.clearValue = depth_clear_value;
        }
        swapchain_config.swapchainImages.push_back(framebufferComposition);
    }

    // Init the framework:
    if (!gcgInitFramework(vk_instance, vk_surface, vk_physical_device, vk_device, vk_queue, swapchain_config)) {
        VKL_EXIT_WITH_ERROR("Failed to init framework");
    }
    VKL_LOG("Subtask 1.9 done.");

    /* --------------------------------------------- */
    // Subtask 2.1: Create a Custom Graphics Pipeline
    /* --------------------------------------------- */
























    //HUD
    std::string vertexShaderPathHudRed = gcgLoadShaderFilePath("assets/shaders_vk/hud/hud_red.vert");
    std::string fragmentShaderPathHudBRed = gcgLoadShaderFilePath("assets/shaders_vk/hud/hud_red.frag");
    VkPipeline HUD_pipeline_red = vklCreateGraphicsPipeline(
            VklGraphicsPipelineConfig {
                    vertexShaderPathHudRed.c_str(),
                    fragmentShaderPathHudBRed.c_str(),
                    {
                            VkVertexInputBindingDescription{0u, sizeof(float) * 3, VK_VERTEX_INPUT_RATE_VERTEX}, // Correct stride for 2D vertices
                    },
                    {
                            VkVertexInputAttributeDescription{0u, 0u, VK_FORMAT_R32G32B32_SFLOAT, 0u}, // Correct format for 2D coordinates
                    },
                    VK_POLYGON_MODE_FILL,
                    VK_CULL_MODE_NONE,
                    {} // No dynamic data needed
            }
    );

    std::string vertexShaderPathHudBlack = gcgLoadShaderFilePath("assets/shaders_vk/hud/hud_black.vert");
    std::string fragmentShaderPathHudBlack = gcgLoadShaderFilePath("assets/shaders_vk/hud/hud_black.frag");
    VkPipeline HUD_pipeline_black = vklCreateGraphicsPipeline(
            VklGraphicsPipelineConfig {
                    vertexShaderPathHudBlack.c_str(),
                    fragmentShaderPathHudBlack.c_str(),
                    {
                            VkVertexInputBindingDescription{0u, sizeof(float) * 3, VK_VERTEX_INPUT_RATE_VERTEX}, // Correct stride for 2D vertices
                    },
                    {
                            VkVertexInputAttributeDescription{0u, 0u, VK_FORMAT_R32G32B32_SFLOAT, 0u}, // Correct format for 2D coordinates
                    },
                    VK_POLYGON_MODE_FILL,
                    VK_CULL_MODE_NONE,
                    {} // No dynamic data needed
            }
    );

    float crosshairSize = 0.03f;
    float crosshairThickness = 0.005f;
    GeometryData crosshairData = createCrosshairGeometry(crosshairSize, crosshairThickness, aspect_ratio);

    size_t vertexDataSize = sizeof(glm::vec3) * crosshairData.positions.size();
    VkBuffer vertexBuffer = vklCreateHostCoherentBufferWithBackingMemory(vertexDataSize, VK_BUFFER_USAGE_VERTEX_BUFFER_BIT);
    vklCopyDataIntoHostCoherentBuffer(vertexBuffer, crosshairData.positions.data(), vertexDataSize);

    size_t indexDataSize = sizeof(uint32_t) * crosshairData.indices.size();
    VkBuffer indexBuffer = vklCreateHostCoherentBufferWithBackingMemory(indexDataSize, VK_BUFFER_USAGE_INDEX_BUFFER_BIT);
    vklCopyDataIntoHostCoherentBuffer(indexBuffer, crosshairData.indices.data(), indexDataSize);


    float healthbarWidth = 0.5f;
    float healthbarHeight = 0.1f;
    float healthBarThickness = 0.02f;


    GeometryData healthbarOutline = createHealthBarOutlineGeometry(healthbarWidth, healthbarHeight, aspect_ratio, glm::vec3 {- 0.65, - 0.85, 0.0f}, healthBarThickness);
    size_t vertexDataSizeHealthbar = sizeof(glm::vec3) * healthbarOutline.positions.size();
    VkBuffer vertexBufferHealthbar = vklCreateHostCoherentBufferWithBackingMemory(vertexDataSizeHealthbar, VK_BUFFER_USAGE_VERTEX_BUFFER_BIT);
    vklCopyDataIntoHostCoherentBuffer(vertexBufferHealthbar, healthbarOutline.positions.data(), vertexDataSizeHealthbar);
    size_t indexDataSizeHealthbar = sizeof(uint32_t) * healthbarOutline.indices.size();
    VkBuffer indexBufferHealthbar = vklCreateHostCoherentBufferWithBackingMemory(indexDataSizeHealthbar, VK_BUFFER_USAGE_INDEX_BUFFER_BIT);
    vklCopyDataIntoHostCoherentBuffer(indexBufferHealthbar, healthbarOutline.indices.data(), indexDataSizeHealthbar);


    GeometryData healthBarSquares[10];
    size_t vertexDataSizeHealthbarSquares[10];
    VkBuffer vertexBufferHealthbarSquares[10];
    size_t indexDataSizeHealthbarSquares[10];
    VkBuffer indexBufferHealthbarSquares[10];
    for (int i = 0; i < 10; i++) {
        healthBarSquares[i] = createHealthBarSquareGeometry(healthbarWidth, healthbarHeight, aspect_ratio, glm::vec3 {(i+0.5) * healthbarWidth / 10 - healthbarWidth/2 - 0.65, - 0.85, 0.0f});
        vertexDataSizeHealthbarSquares[i] = sizeof(glm::vec3) * healthBarSquares[i].positions.size();
        vertexBufferHealthbarSquares[i] = vklCreateHostCoherentBufferWithBackingMemory(vertexDataSizeHealthbarSquares[i], VK_BUFFER_USAGE_VERTEX_BUFFER_BIT);
        vklCopyDataIntoHostCoherentBuffer(vertexBufferHealthbarSquares[i], healthBarSquares[i].positions.data(), vertexDataSizeHealthbarSquares[i]);
        indexDataSizeHealthbarSquares[i] = sizeof(uint32_t) * healthBarSquares[i].indices.size();
        indexBufferHealthbarSquares[i] = vklCreateHostCoherentBufferWithBackingMemory(indexDataSizeHealthbarSquares[i], VK_BUFFER_USAGE_INDEX_BUFFER_BIT);
        vklCopyDataIntoHostCoherentBuffer(indexBufferHealthbarSquares[i], healthBarSquares[i].indices.data(), indexDataSizeHealthbarSquares[i]);
    }

























    // clang-format off
    std::vector<VkDescriptorSetLayoutBinding> descriptor_set_layout_bindings = {
        VkDescriptorSetLayoutBinding{0u, VK_DESCRIPTOR_TYPE_UNIFORM_BUFFER, 1u, VK_SHADER_STAGE_VERTEX_BIT | VK_SHADER_STAGE_FRAGMENT_BIT, nullptr}
      , VkDescriptorSetLayoutBinding{1u, VK_DESCRIPTOR_TYPE_UNIFORM_BUFFER, 1u, VK_SHADER_STAGE_VERTEX_BIT | VK_SHADER_STAGE_FRAGMENT_BIT, nullptr}
      , VkDescriptorSetLayoutBinding{2u, VK_DESCRIPTOR_TYPE_UNIFORM_BUFFER, 1u, VK_SHADER_STAGE_VERTEX_BIT | VK_SHADER_STAGE_FRAGMENT_BIT, nullptr}
        /* --------------------------------------------- */
        // Subtask 5.8: Use the Textures in Shaders
        /* --------------------------------------------- */
      , VkDescriptorSetLayoutBinding{3u, VK_DESCRIPTOR_TYPE_COMBINED_IMAGE_SAMPLER, 1u, VK_SHADER_STAGE_FRAGMENT_BIT, nullptr}
    };
    // clang-format on

    /* --------------------------------------------- */
    // Subtask 3.3: Interaction
    /* --------------------------------------------- */
    const size_t POLYMODES = 2;
    const size_t CULLMODES = 3;
    VkPipeline cornell_pipelines[POLYMODES][CULLMODES];
    const size_t ILLUMODES = 1;
    VkPipeline custom_pipelines[POLYMODES][CULLMODES][ILLUMODES]; // Prepare pipelines for all the different combinations of configurations
    VkPolygonMode polygon_modes[POLYMODES] = {VK_POLYGON_MODE_FILL, VK_POLYGON_MODE_LINE};
    VkCullModeFlags cull_modes[CULLMODES] = {VK_CULL_MODE_NONE, VK_CULL_MODE_BACK_BIT, VK_CULL_MODE_FRONT_BIT};
    const char* shaders[ILLUMODES][2] = {{"assets/shaders_vk/texture.vert", "assets/shaders_vk/texture.frag"}};
    // prepare cornell box pipeline
    std::string vertexShaderPath = gcgLoadShaderFilePath("assets/shaders_vk/cornellGouraud.vert");
    std::string fragmentShaderPath = gcgLoadShaderFilePath("assets/shaders_vk/cornellGouraud.frag");
    for (size_t i = 0; i < POLYMODES; ++i) {
        for (size_t j = 0; j < CULLMODES; ++j) {
            // clang-format off
            cornell_pipelines[i][j] = vklCreateGraphicsPipeline(
                VklGraphicsPipelineConfig {
                    vertexShaderPath.c_str(),
                    fragmentShaderPath.c_str(),
                    {
                        VkVertexInputBindingDescription{0u, sizeof(float) * 3, VK_VERTEX_INPUT_RATE_VERTEX},
                        {VkVertexInputBindingDescription{1u, sizeof(float) * 3, VK_VERTEX_INPUT_RATE_VERTEX}},
                        {VkVertexInputBindingDescription{2u, sizeof(float) * 3, VK_VERTEX_INPUT_RATE_VERTEX}}
                    },
                    {
                        VkVertexInputAttributeDescription{0u, 0u, VK_FORMAT_R32G32B32_SFLOAT, 0u},
                        {VkVertexInputAttributeDescription{1u, 1u, VK_FORMAT_R32G32B32_SFLOAT, 0u}},
                        {VkVertexInputAttributeDescription{2u, 2u, VK_FORMAT_R32G32B32_SFLOAT, 0u}}
                    },
                    /* --------------------------------------------- */
                    // Subtask 3.1: Wireframe Mode
                    /* --------------------------------------------- */
                    polygon_modes[i],
                    /* --------------------------------------------- */
                    // Subtask 3.2: Back-face Culling
                    /* --------------------------------------------- */
                    cull_modes[j],
                    descriptor_set_layout_bindings
                }
            );
            // clang-format on
        }
    }

    // Prepare one pipeline for every combination of cull mode and polygon mode:
    for (size_t i = 0; i < POLYMODES; ++i) {
        for (size_t j = 0; j < CULLMODES; ++j) {
            std::vector<std::vector<std::string>> allShaderPaths = gcgFindAllShaderFiles<ILLUMODES, 2>(shaders);
            for (size_t k = 0; k < ILLUMODES; ++k) {
                // clang-format off
                custom_pipelines[i][j][k] = vklCreateGraphicsPipeline(
                    VklGraphicsPipelineConfig {
                        allShaderPaths[k][0].c_str(),
                        allShaderPaths[k][1].c_str(),
                        {
                            VkVertexInputBindingDescription{0u, sizeof(float) * 3, VK_VERTEX_INPUT_RATE_VERTEX},
                            /* --------------------------------------------- */
                            // Subtask 4.4: Normals As Additional Vertex Attributes
                            /* --------------------------------------------- */
                            VkVertexInputBindingDescription{1u, sizeof(float) * 3, VK_VERTEX_INPUT_RATE_VERTEX},
                            /* --------------------------------------------- */
                            // Subtask 5.4: Pass UV Coordinates As Vertex Attributes
                            /* --------------------------------------------- */
                            VkVertexInputBindingDescription{2u, sizeof(float) * 2, VK_VERTEX_INPUT_RATE_VERTEX},
                        },
                        {
                            VkVertexInputAttributeDescription{0u, 0u, VK_FORMAT_R32G32B32_SFLOAT, 0u},
                            /* --------------------------------------------- */
                            // Subtask 4.4: Normals As Additional Vertex Attributes
                            /* --------------------------------------------- */
                            VkVertexInputAttributeDescription{1u, 1u, VK_FORMAT_R32G32B32_SFLOAT, 0u},
                            /* --------------------------------------------- */
                            // Subtask 5.4: Pass UV Coordinates As Vertex Attributes
                            /* --------------------------------------------- */
                            VkVertexInputAttributeDescription{2u, 2u, VK_FORMAT_R32G32_SFLOAT, 0u}
                        },
                        /* --------------------------------------------- */
                        // Subtask 3.1: Wireframe Mode
                        /* --------------------------------------------- */
                        polygon_modes[i],
                        /* --------------------------------------------- */
                        // Subtask 3.2: Back-face Culling
                        /* --------------------------------------------- */
                        cull_modes[j],
                        descriptor_set_layout_bindings
                    }
                );
                // clang-format on
            }
        }
    }

    /* --------------------------------------------- */
    // Subtask 2.3: Allocate and Write Descriptors
    /* --------------------------------------------- */
    // clang-format off
    std::vector<VkDescriptorPoolSize> pool_sizes{
        VkDescriptorPoolSize{VK_DESCRIPTOR_TYPE_UNIFORM_BUFFER, 24u}
      , VkDescriptorPoolSize{VK_DESCRIPTOR_TYPE_COMBINED_IMAGE_SAMPLER, 12u}
    };
    // clang-format on

    VkDescriptorPoolCreateInfo descriptor_pool_create_info = {};
    descriptor_pool_create_info.sType = VK_STRUCTURE_TYPE_DESCRIPTOR_POOL_CREATE_INFO;
    descriptor_pool_create_info.maxSets = 8u;
    descriptor_pool_create_info.poolSizeCount = static_cast<uint32_t>(pool_sizes.size());
    descriptor_pool_create_info.pPoolSizes = pool_sizes.data();

    VkDescriptorPool vk_descriptor_pool;
    result = vkCreateDescriptorPool(vk_device, &descriptor_pool_create_info, nullptr, &vk_descriptor_pool);
    VKL_CHECK_VULKAN_RESULT(result);

    VkDescriptorSetLayoutCreateInfo descriptor_set_layout_create_info = {};
    descriptor_set_layout_create_info.sType = VK_STRUCTURE_TYPE_DESCRIPTOR_SET_LAYOUT_CREATE_INFO;
    // We can reuse the same layout description that we have passed to graphics pipeline creation:
    descriptor_set_layout_create_info.bindingCount = static_cast<uint32_t>(descriptor_set_layout_bindings.size());
    descriptor_set_layout_create_info.pBindings = descriptor_set_layout_bindings.data();

    VkDescriptorSetLayout vk_descriptor_set_layout;
    result = vkCreateDescriptorSetLayout(vk_device, &descriptor_set_layout_create_info, nullptr, &vk_descriptor_set_layout);
    VKL_CHECK_VULKAN_RESULT(result);

    /* --------------------------------------------- */
    // Subtasks 3.5 to 3.7: Geometric Objects
    // Subtask 4.5: Create Uniform Buffers for Lights
    // Subtask 5.5: Load DDS Textures into Images
    /* --------------------------------------------- */

    // Create buffers for the light sources
    VkDeviceSize num_dirlights = 1;
    VkBuffer ub_dirlight = vklCreateHostCoherentBufferWithBackingMemory(
        sizeof(DirectionalLight) * num_dirlights, VK_BUFFER_USAGE_TRANSFER_DST_BIT | VK_BUFFER_USAGE_UNIFORM_BUFFER_BIT
    );
    DirectionalLight directional_light = {glm::vec4{0.8f, 0.8f, 0.8f, 0.0f}, glm::normalize(glm::vec4{0.0f, -1.0f, -1.0f, 0.0f})};
    vklCopyDataIntoHostCoherentBuffer(ub_dirlight, &directional_light, sizeof(DirectionalLight));

    VkDeviceSize num_pointlights = 1;
    VkBuffer ub_pointlight = vklCreateHostCoherentBufferWithBackingMemory(
        sizeof(PointLight) * num_pointlights, VK_BUFFER_USAGE_TRANSFER_DST_BIT | VK_BUFFER_USAGE_UNIFORM_BUFFER_BIT
    );
    PointLight point_light = {glm::vec4{1.0f, 1.0f, 1.0f, 0.0f}, glm::vec4{0.0f, 0.0f, 0.0f, 1.0f}, glm::vec4{1.0f, 0.4f, 0.1f, 0.0f}};
    vklCopyDataIntoHostCoherentBuffer(ub_pointlight, &point_light, sizeof(PointLight));

    /* --------------------------------------------- */
    // Subtask 5.5: Load DDS Textures into Images
    /* --------------------------------------------- */
    VkCommandPoolCreateInfo command_pool_create_info = {};
    command_pool_create_info.sType = VK_STRUCTURE_TYPE_COMMAND_POOL_CREATE_INFO;
    command_pool_create_info.queueFamilyIndex = selected_queue_family_index;

    VkCommandPool command_pool;
    vkCreateCommandPool(vk_device, &command_pool_create_info, nullptr, &command_pool);

    ImageAndView wood_texture = loadImage(vk_device, vk_queue, command_pool, "assets/textures/wood_texture.dds");
    ImageAndView tiles_diffuse = loadImage(vk_device, vk_queue, command_pool, "assets/textures/tiles_diffuse.dds");

    /* --------------------------------------------- */
    // Subtask 5.7: Create a Sampler
    /* --------------------------------------------- */
    VkSamplerCreateInfo sampler_create_info = {};
    sampler_create_info.sType = VK_STRUCTURE_TYPE_SAMPLER_CREATE_INFO;
    sampler_create_info.magFilter = VK_FILTER_LINEAR;
    sampler_create_info.minFilter = VK_FILTER_LINEAR;
    sampler_create_info.addressModeU = VK_SAMPLER_ADDRESS_MODE_REPEAT;
    sampler_create_info.addressModeV = VK_SAMPLER_ADDRESS_MODE_REPEAT;
    sampler_create_info.mipmapMode = VK_SAMPLER_MIPMAP_MODE_LINEAR;
    sampler_create_info.minLod = 0.0f;
    sampler_create_info.maxLod = VK_LOD_CLAMP_NONE;
    VkSampler sampler;
    result = vkCreateSampler(vk_device, &sampler_create_info, nullptr, &sampler);
    VKL_CHECK_VULKAN_RESULT(result);


    // cornell box geometry and material
    Geometry cornell_geometry = createAndUploadIntoGpuMemory(createCornellBoxGeometry(3.0f, 3.0f, 3.0f));
    VkBuffer ub_cornell = vklCreateHostCoherentBufferWithBackingMemory(
        sizeof(UniformBuffer), VK_BUFFER_USAGE_TRANSFER_DST_BIT | VK_BUFFER_USAGE_UNIFORM_BUFFER_BIT
    );
    VkDescriptorSet ds_cornell = allocDescriptorSet(vk_device, vk_descriptor_pool, vk_descriptor_set_layout);
    writeDescriptorSet(vk_device, ds_cornell, ub_cornell, ub_dirlight, ub_pointlight);

    // Box geometry and material:
    // clang-format off
    Geometry box_geometry = createAndUploadIntoGpuMemory(
        createBoxGeometry(0.34f, 0.34f, 0.34f)

    );
    // clang-format on
    VkBuffer ub_box = vklCreateHostCoherentBufferWithBackingMemory(
        sizeof(UniformBuffer), VK_BUFFER_USAGE_TRANSFER_DST_BIT | VK_BUFFER_USAGE_UNIFORM_BUFFER_BIT
    );
    VkDescriptorSet ds_box = allocDescriptorSet(vk_device, vk_descriptor_pool, vk_descriptor_set_layout);
    writeDescriptorSet(vk_device, ds_box, ub_box, ub_dirlight, ub_pointlight, wood_texture.view, sampler);
    // Cylinder Material:
    Geometry cylinder_geometry = createAndUploadIntoGpuMemory(createCylinderGeometry(18, 1.5f, 0.2f));
    VkBuffer ub_cylinder = vklCreateHostCoherentBufferWithBackingMemory(
        sizeof(UniformBuffer), VK_BUFFER_USAGE_TRANSFER_DST_BIT | VK_BUFFER_USAGE_UNIFORM_BUFFER_BIT
    );
    VkDescriptorSet ds_cylinder = allocDescriptorSet(vk_device, vk_descriptor_pool, vk_descriptor_set_layout);
    writeDescriptorSet(vk_device, ds_cylinder, ub_cylinder, ub_dirlight, ub_pointlight, wood_texture.view, sampler);
    // Cylinder Bezier Material:
    std::vector<glm::vec3> controlPoints = {
        glm::vec3(-0.3f, 0.6f, 0.0f),
        glm::vec3(0.0f, 1.6f, 0.0f),
        glm::vec3(1.4f, 0.3f, 0.0f),
        glm::vec3(0.0f, 0.3f, 0.0f),
        glm::vec3(0.0f, -0.5f, 0.0f),
    };
    int numSegments = 42;
    Geometry bezier_cylinder_geometry = createAndUploadIntoGpuMemory(createBezierCylinderGeometry(18, controlPoints, numSegments, 0.2));
    VkBuffer ub_bezier_cylinder = vklCreateHostCoherentBufferWithBackingMemory(
        sizeof(UniformBuffer), VK_BUFFER_USAGE_TRANSFER_DST_BIT | VK_BUFFER_USAGE_UNIFORM_BUFFER_BIT
    );
    VkDescriptorSet ds_bezier_cylinder = allocDescriptorSet(vk_device, vk_descriptor_pool, vk_descriptor_set_layout);
    writeDescriptorSet(vk_device, ds_bezier_cylinder, ub_bezier_cylinder, ub_dirlight, ub_pointlight, tiles_diffuse.view, sampler);

    // Sphere Material:
    Geometry sphere_geometry = createAndUploadIntoGpuMemory(createSphereGeometry(32, 16, 0.24f));
    VkBuffer ub_sphere = vklCreateHostCoherentBufferWithBackingMemory(
        sizeof(UniformBuffer), VK_BUFFER_USAGE_TRANSFER_DST_BIT | VK_BUFFER_USAGE_UNIFORM_BUFFER_BIT
    );
    VkDescriptorSet ds_sphere = allocDescriptorSet(vk_device, vk_descriptor_pool, vk_descriptor_set_layout);
    writeDescriptorSet(vk_device, ds_sphere, ub_sphere, ub_dirlight, ub_pointlight, tiles_diffuse.view, sampler);

    /* --------------------------------------------- */
    // Subtask 2.6: Orbit Camera
    /* --------------------------------------------- */

    //FPV
    FPVCamera camera(field_of_view, aspect_ratio, near_plane_distance, far_plane_distance);
    camera.setYaw(camera_yaw);
    camera.setPitch(camera_pitch);
    static bool isMovingForward = false;
    static bool isMovingBackward = false;
    static bool isMovingLeft = false;
    static bool isMovingRight = false;

    glfwSetWindowUserPointer(window, &camera);


    // Establish a callback function for handling mouse scroll events:
    glfwSetScrollCallback(window, scrollCallbackFromGlfw);
    /* --------------------------------------------- */
    // Subtask 1.10: Set-up the Render Loop
    // Subtask 1.11: Register a Key Callback
    /* --------------------------------------------- */

    glfwSetKeyCallback(window, [](GLFWwindow* window, int key, int scancode, int action, int mods) {
        if (key == GLFW_KEY_ESCAPE && action == GLFW_PRESS) {
            glfwSetWindowShouldClose(window, true);
        }

        FPVCamera* camera = static_cast<FPVCamera*>(glfwGetWindowUserPointer(window));

<<<<<<< HEAD
        if (key == GLFW_KEY_W) {
            isMovingForward = (action != GLFW_RELEASE);
        }
        if (key == GLFW_KEY_S) {
            isMovingBackward = (action != GLFW_RELEASE);
        }
        if (key == GLFW_KEY_A) {
            isMovingLeft = (action != GLFW_RELEASE);
        }
        if (key == GLFW_KEY_D) {
=======
        if (key == GLFW_KEY_UP || key == GLFW_KEY_W) {
            isMovingForward = (action != GLFW_RELEASE);
        }
        if (key == GLFW_KEY_DOWN || key == GLFW_KEY_S) {
            isMovingBackward = (action != GLFW_RELEASE);
        }
        if (key == GLFW_KEY_LEFT || key == GLFW_KEY_A) {
            isMovingLeft = (action != GLFW_RELEASE);
        }
        if (key == GLFW_KEY_RIGHT || key == GLFW_KEY_D) {
>>>>>>> c6ba51e1
            isMovingRight = (action != GLFW_RELEASE);
        }

        if (key == GLFW_KEY_F1) {
            g_polygon_mode_index = 1 - g_polygon_mode_index;
        }
        if (key == GLFW_KEY_F2) {
            g_culling_index = (g_culling_index + 1) % 3;
        }
        if (key == GLFW_KEY_N) {
            g_draw_normals = !g_draw_normals;
        }
        if (key == GLFW_KEY_T) {
            g_draw_texcoords = !g_draw_texcoords;
        }
    });

    double mouse_x, mouse_y;
    const float cameraSpeed = 0.05f;
    float health = 100.0f;

    //FPV
    glfwSetInputMode(window, GLFW_CURSOR, GLFW_CURSOR_DISABLED);
    glfwSetCursorPosCallback(window, mouseCallback);


    vklEnablePipelineHotReloading(window, GLFW_KEY_F5);
    while (!glfwWindowShouldClose(window)) {
        // Handle user input:
        glfwPollEvents();
        glfwGetCursorPos(window, &mouse_x, &mouse_y);



<<<<<<< HEAD


        // Handle continuous movement
        const float cameraSpeed = 0.05f; // Adjust as needed
=======
        //FPV
>>>>>>> c6ba51e1
        if (isMovingForward) {
            camera.moveForward(cameraSpeed);
        }
        if (isMovingBackward) {
            camera.moveBackward(cameraSpeed);
        }
        if (isMovingLeft) {
            camera.moveLeft(cameraSpeed);
        }
        if (isMovingRight) {
            camera.moveRight(cameraSpeed);
        }







        UniformBuffer ub_data;
        ub_data.userInput[0] = g_draw_normals ? 1 : 0;
        ub_data.userInput[1] = g_draw_texcoords ? 1 : 0;





        //FPV
        ub_data.viewProjMatrix = camera.getViewProjMatrix();
        ub_data.cameraPosition = glm::vec4{camera.getPosition(), 1.0f};








        ub_data.color = {1.f, 1.f, 1.f, 1.f};
        // Update cornell box:
        ub_data.color = {0.7f, 0.1f, 0.2f, 1.0f};
        ub_data.modelMatrix = glm::mat4{1.0f};
        ub_data.modelMatrixForNormals = glm::mat4{1.0f};
        ub_data.materialProperties = {0.1f, 0.9f, 0.3f, 10.0f};
        vklCopyDataIntoHostCoherentBuffer(ub_cornell, &ub_data, sizeof(UniformBuffer));
        // Update box:
        ub_data.modelMatrix = glm::translate(glm::mat4{1.0f}, glm::vec3{-0.5f, -0.8f, 0.0f})
                              * glm::rotate(glm::mat4{1.0f}, glm::radians(45.0f), glm::vec3{0.0f, 1.0f, 0.0f});
        ub_data.modelMatrixForNormals = glm::transpose(glm::inverse(ub_data.modelMatrix));
        ub_data.materialProperties = {0.1f, 0.7f, 0.1f, 2.0f};
        vklCopyDataIntoHostCoherentBuffer(ub_box, &ub_data, sizeof(UniformBuffer));

        // Update sphere
        ub_data.modelMatrix = glm::translate(glm::mat4{1.0f}, glm::vec3{0.5f, -0.8f, 0.0f});
        ub_data.modelMatrixForNormals = glm::transpose(glm::inverse(ub_data.modelMatrix));
        ub_data.materialProperties = {0.1f, 0.7f, 0.3f, 8.0f};
        vklCopyDataIntoHostCoherentBuffer(ub_sphere, &ub_data, sizeof(UniformBuffer));

        // Update cylinder:
        ub_data.modelMatrix = glm::translate(glm::mat4{1.0f}, glm::vec3{-0.5f, 0.3f, 0.0f});
        ub_data.modelMatrixForNormals = glm::transpose(glm::inverse(ub_data.modelMatrix));
        ub_data.materialProperties = {0.1f, 0.7f, 0.1f, 2.0f};
        vklCopyDataIntoHostCoherentBuffer(ub_cylinder, &ub_data, sizeof(UniformBuffer));

        // Update bezier cylinder:
        ub_data.modelMatrix = glm::translate(glm::mat4{1.0f}, glm::vec3{0.5f, 0.0f, 0.0f});
        ub_data.modelMatrixForNormals = glm::transpose(glm::inverse(ub_data.modelMatrix));
        ub_data.materialProperties = {0.1f, 0.7f, 0.3f, 8.0f};
        vklCopyDataIntoHostCoherentBuffer(ub_bezier_cylinder, &ub_data, sizeof(UniformBuffer));

        // Wait until we get an image from the swapchain to render into:
        vklWaitForNextSwapchainImage();
        vklStartRecordingCommands();


        VkPipeline selected_cornell_pipeline = cornell_pipelines[g_polygon_mode_index][g_culling_index];
        drawGeometryWithMaterial(selected_cornell_pipeline, cornell_geometry, ds_cornell);
        drawGeometryWithMaterial(custom_pipelines[g_polygon_mode_index][g_culling_index][0], box_geometry, ds_box);
        drawGeometryWithMaterial(custom_pipelines[g_polygon_mode_index][g_culling_index][0], cylinder_geometry, ds_cylinder);
        drawGeometryWithMaterial(custom_pipelines[g_polygon_mode_index][g_culling_index][0], bezier_cylinder_geometry, ds_bezier_cylinder);
        drawGeometryWithMaterial(custom_pipelines[g_polygon_mode_index][g_culling_index][0], sphere_geometry, ds_sphere);

        //HUD
        VkDeviceSize offsets[] = {0};
        vkCmdBindPipeline(vklGetCurrentCommandBuffer(), VK_PIPELINE_BIND_POINT_GRAPHICS, HUD_pipeline_black);
        vkCmdBindVertexBuffers(vklGetCurrentCommandBuffer(), 0, 1, &vertexBuffer, offsets);
        vkCmdBindIndexBuffer(vklGetCurrentCommandBuffer(), indexBuffer, 0, VK_INDEX_TYPE_UINT32);
        vkCmdDrawIndexed(vklGetCurrentCommandBuffer(), crosshairData.indices.size(), 1, 0, 0, 0);

        vkCmdBindVertexBuffers(vklGetCurrentCommandBuffer(), 0, 1, &vertexBufferHealthbar, offsets);
        vkCmdBindIndexBuffer(vklGetCurrentCommandBuffer(), indexBufferHealthbar, 0, VK_INDEX_TYPE_UINT32);
        vkCmdDrawIndexed(vklGetCurrentCommandBuffer(), healthbarOutline.indices.size(), 1, 0, 0, 0);

//        vkCmdBindPipeline(vklGetCurrentCommandBuffer(), VK_PIPELINE_BIND_POINT_GRAPHICS, HUD_pipeline_red);
//        vkCmdBindVertexBuffers(vklGetCurrentCommandBuffer(), 0, 1, &vertexBufferHealthbarFill, offsets);
//        vkCmdBindIndexBuffer(vklGetCurrentCommandBuffer(), indexBufferHealthbarFill, 0, VK_INDEX_TYPE_UINT32);
//        vkCmdDrawIndexed(vklGetCurrentCommandBuffer(), healthbarFill.indices.size(), 1, 0, 0, 0);

        vkCmdBindPipeline(vklGetCurrentCommandBuffer(), VK_PIPELINE_BIND_POINT_GRAPHICS, HUD_pipeline_red);
        // Draw only the healthbar squares that are needed
        for (int i = 0; i < health/10; i++) {
            vkCmdBindVertexBuffers(vklGetCurrentCommandBuffer(), 0, 1, &vertexBufferHealthbarSquares[i], offsets);
            vkCmdBindIndexBuffer(vklGetCurrentCommandBuffer(), indexBufferHealthbarSquares[i], 0, VK_INDEX_TYPE_UINT32);
            vkCmdDrawIndexed(vklGetCurrentCommandBuffer(), healthBarSquares[i].indices.size(), 1, 0, 0, 0);
        }






        vklEndRecordingCommands();
        // Present rendered image to the screen:
        vklPresentCurrentSwapchainImage();

        if (cmdline_args.run_headless) {
            uint32_t idx = vklGetCurrentSwapChainImageIndex();
            std::string screenshot_filename = "screenshot";
            if (cmdline_args.set_filename) {
                screenshot_filename = cmdline_args.filename;
            }
            gcgSaveScreenshot(screenshot_filename, swapchain_image_handles[idx], window_width, window_height, surface_format.format, vk_device, vk_physical_device,
                vk_queue, selected_queue_family_index);
            break;
        }
    }

    // Wait for all GPU work to finish before cleaning up:
    vkDeviceWaitIdle(vk_device);

    // Cleanup:
    vklDestroyDeviceLocalImageAndItsBackingMemory(depth_buffer);
    vkDestroyDescriptorSetLayout(vk_device, vk_descriptor_set_layout, nullptr);
    vkDestroyDescriptorPool(vk_device, vk_descriptor_pool, nullptr);
    vklDestroyHostCoherentBufferAndItsBackingMemory(ub_cornell);
    destroyGeometryGpuMemory(cornell_geometry);
    vklDestroyHostCoherentBufferAndItsBackingMemory(ub_sphere);
    destroyGeometryGpuMemory(sphere_geometry);
    vklDestroyHostCoherentBufferAndItsBackingMemory(ub_bezier_cylinder);
    destroyGeometryGpuMemory(bezier_cylinder_geometry);
    vklDestroyHostCoherentBufferAndItsBackingMemory(ub_cylinder);
    destroyGeometryGpuMemory(cylinder_geometry);
    vklDestroyHostCoherentBufferAndItsBackingMemory(ub_box);
    destroyGeometryGpuMemory(box_geometry);

    //HUD
    vklDestroyHostCoherentBufferAndItsBackingMemory(vertexBuffer);
    vklDestroyHostCoherentBufferAndItsBackingMemory(indexBuffer);
    vklDestroyHostCoherentBufferAndItsBackingMemory(vertexBufferHealthbar);
    vklDestroyHostCoherentBufferAndItsBackingMemory(indexBufferHealthbar);

    for (int i = 0; i < 10; i++) {
        vklDestroyHostCoherentBufferAndItsBackingMemory(vertexBufferHealthbarSquares[i]);
        vklDestroyHostCoherentBufferAndItsBackingMemory(indexBufferHealthbarSquares[i]);
    }

    vkDestroyPipeline(vk_device, HUD_pipeline_red, nullptr);
    vkDestroyPipeline(vk_device, HUD_pipeline_black, nullptr);

    vkDestroySampler(vk_device, sampler, nullptr);
    vklDestroyHostCoherentBufferAndItsBackingMemory(ub_pointlight);
    vklDestroyHostCoherentBufferAndItsBackingMemory(ub_dirlight);
    vkDestroyImageView(vk_device, tiles_diffuse.view, nullptr);
    vklDestroyDeviceLocalImageAndItsBackingMemory(tiles_diffuse.image);
    vkDestroyImageView(vk_device, wood_texture.view, nullptr);
    vklDestroyDeviceLocalImageAndItsBackingMemory(wood_texture.image);
    vkDestroyCommandPool(vk_device, command_pool, nullptr);

    for (size_t i = 0; i < POLYMODES; ++i) {
        for (size_t j = 0; j < CULLMODES; ++j) {
            vklDestroyGraphicsPipeline(cornell_pipelines[i][j]);
            for (size_t k = 0; k < ILLUMODES; ++k) {
                vklDestroyGraphicsPipeline(custom_pipelines[i][j][k]);
            }
        }
    }

    /* --------------------------------------------- */
    // Subtask 1.12: Cleanup
    /* --------------------------------------------- */
    gcgDestroyFramework();
    vkDestroySwapchainKHR(vk_device, vk_swapchain, nullptr);
    vkDestroyDevice(vk_device, nullptr);
    vkDestroySurfaceKHR(vk_instance, vk_surface, nullptr);
    vkDestroyInstance(vk_instance, nullptr);
    glfwDestroyWindow(window);
    glfwTerminate();

    return EXIT_SUCCESS;
}

/* --------------------------------------------- */
// Helper Function Definitions
/* --------------------------------------------- */

void addInstanceExtensionToVectorIfSupported(const char* extension_name, std::vector<const char*>& ref_vector) {
    VkResult result;

    // Query how many instance extensions there are:
    uint32_t instance_extension_count;
    result = vkEnumerateInstanceExtensionProperties(nullptr, &instance_extension_count, nullptr);
    VKL_CHECK_VULKAN_ERROR(result);
    VKL_RETURN_ON_ERROR(result);

    // Get all the instance extension names/properties there are:
    std::vector<VkExtensionProperties> available_instance_extensions(instance_extension_count);
    result = vkEnumerateInstanceExtensionProperties(nullptr, &instance_extension_count, available_instance_extensions.data());
    VKL_CHECK_VULKAN_ERROR(result);
    VKL_RETURN_ON_ERROR(result);

    for (const VkExtensionProperties& available_extension : available_instance_extensions) {
        if (strcmp(available_extension.extensionName, extension_name) == 0) {
            // Found the extension => Add it to the vector:
            ref_vector.push_back(extension_name);
            return;
        }
    }
}

void addValidationLayerNameToVectorIfSupported(const char* validation_layer_name, std::vector<const char*>& ref_vector) {
    VkResult result;

    // Query how many validation layers there are:
    uint32_t layer_count;
    result = vkEnumerateInstanceLayerProperties(&layer_count, nullptr);
    VKL_CHECK_VULKAN_ERROR(result);
    VKL_RETURN_ON_ERROR(result);

    // Get all the validation layer names/properties there are:
    std::vector<VkLayerProperties> available_layers(layer_count);
    result = vkEnumerateInstanceLayerProperties(&layer_count, available_layers.data());
    VKL_CHECK_VULKAN_ERROR(result);
    VKL_RETURN_ON_ERROR(result);

    for (const VkLayerProperties& available_layer : available_layers) {
        if (strcmp(available_layer.layerName, validation_layer_name) == 0) {
            // Found the validation layer => Add it to the vector:
            ref_vector.push_back(validation_layer_name);
            return;
        }
    }
}

void addDeviceExtensionToVectorIfSupported(const char* extension_name, VkPhysicalDevice physical_device, std::vector<const char*>& ref_vector) {
    VkResult result;

    // Query how many device extensions there are:
    uint32_t extensions_count;
    result = vkEnumerateDeviceExtensionProperties(physical_device, nullptr, &extensions_count, nullptr);
    VKL_CHECK_VULKAN_ERROR(result);
    VKL_RETURN_ON_ERROR(result);

    // Get all the device extensions:
    std::vector<VkExtensionProperties> available_extensions(extensions_count);
    result = vkEnumerateDeviceExtensionProperties(physical_device, nullptr, &extensions_count, available_extensions.data());
    VKL_CHECK_VULKAN_ERROR(result);
    VKL_RETURN_ON_ERROR(result);

    for (const VkExtensionProperties& available_extension : available_extensions) {
        if (strcmp(available_extension.extensionName, extension_name) == 0) {
            // Found the extension => Add it to the vector:
            ref_vector.push_back(extension_name);
            return;
        }
    }
}

uint32_t selectPhysicalDeviceIndex(const VkPhysicalDevice* physical_devices, uint32_t physical_device_count, VkSurfaceKHR surface) {
    // Iterate over all the physical devices and select one that satisfies all our requirements.
    // Our requirements are:
    //  - Must support a queue that must have both, graphics and presentation capabilities
    for (uint32_t physical_device_index = 0u; physical_device_index < physical_device_count; ++physical_device_index) {
        // Check if fillModeNonSolid is supported
        VkPhysicalDeviceFeatures features;
        vkGetPhysicalDeviceFeatures(physical_devices[physical_device_index], &features);
        if (VK_TRUE != features.fillModeNonSolid) {
            continue; // This physical device does not support it => look for a different one
        }

        // Get the number of different queue families:
        uint32_t queue_family_count = 0;
        vkGetPhysicalDeviceQueueFamilyProperties(physical_devices[physical_device_index], &queue_family_count, nullptr);

        // Get the queue families' data:
        std::vector<VkQueueFamilyProperties> queue_families(queue_family_count);
        vkGetPhysicalDeviceQueueFamilyProperties(physical_devices[physical_device_index], &queue_family_count, queue_families.data());

        for (uint32_t queue_family_index = 0u; queue_family_index < queue_family_count; ++queue_family_index) {
            // If this physical device supports a queue family which supports both, graphics and presentation
            //  => select this physical device
            if ((queue_families[queue_family_index].queueFlags & VK_QUEUE_GRAPHICS_BIT) != 0) {
                // This queue supports graphics! Let's see if it also supports presentation:
                VkBool32 presentation_supported;
                vkGetPhysicalDeviceSurfaceSupportKHR(physical_devices[physical_device_index], queue_family_index, surface, &presentation_supported);

                if (VK_TRUE == presentation_supported) {
                    // We've found a suitable physical device
                    return physical_device_index;
                }
            }
        }
    }
    VKL_EXIT_WITH_ERROR("Unable to find a suitable physical device that supports graphics and presentation on the same queue.");
}

uint32_t selectPhysicalDeviceIndex(const std::vector<VkPhysicalDevice>& physical_devices, VkSurfaceKHR surface) {
    return selectPhysicalDeviceIndex(physical_devices.data(), static_cast<uint32_t>(physical_devices.size()), surface);
}

uint32_t selectQueueFamilyIndex(VkPhysicalDevice physical_device, VkSurfaceKHR surface) {
    // Get the number of different queue families for the given physical device:
    uint32_t queue_family_count = 0;
    vkGetPhysicalDeviceQueueFamilyProperties(physical_device, &queue_family_count, nullptr);

    // Get the queue families' data:
    std::vector<VkQueueFamilyProperties> queue_families(queue_family_count);
    vkGetPhysicalDeviceQueueFamilyProperties(physical_device, &queue_family_count, queue_families.data());
    for (uint32_t queue_family_index = 0u; queue_family_index < queue_family_count; ++queue_family_index) {
        if ((queue_families[queue_family_index].queueFlags & VK_QUEUE_GRAPHICS_BIT) != 0) {
            // This queue supports graphics! Let's see if it also supports presentation:
            VkBool32 presentation_supported;
            vkGetPhysicalDeviceSurfaceSupportKHR(physical_device, queue_family_index, surface, &presentation_supported);

            if (VK_TRUE == presentation_supported) {
                // We've found a suitable queue family on the given physical device and for the given surface
                //  => return its INDEX:
                return queue_family_index;
            }
        }
    }
    VKL_EXIT_WITH_ERROR("Unable to find a suitable queue family that supports graphics and presentation on the same queue.");
}

VkSurfaceFormatKHR getSurfaceImageFormat(VkPhysicalDevice physical_device, VkSurfaceKHR surface) {
    VkResult result;

    uint32_t surface_format_count;
    result = vkGetPhysicalDeviceSurfaceFormatsKHR(physical_device, surface, &surface_format_count, nullptr);
    VKL_CHECK_VULKAN_ERROR(result);

    std::vector<VkSurfaceFormatKHR> surface_formats(surface_format_count);
    result = vkGetPhysicalDeviceSurfaceFormatsKHR(physical_device, surface, &surface_format_count, surface_formats.data());
    VKL_CHECK_VULKAN_ERROR(result);

    if (surface_formats.empty()) {
        VKL_EXIT_WITH_ERROR("Unable to find supported surface formats.");
    }

    // Prefer a RGB8/sRGB format; If we are unable to find such, just return any:
    for (const VkSurfaceFormatKHR& f : surface_formats) {
        if ((f.format == VK_FORMAT_B8G8R8A8_SRGB || f.format == VK_FORMAT_R8G8B8A8_SRGB) && f.colorSpace == VK_COLOR_SPACE_SRGB_NONLINEAR_KHR) {
            return f;
        }
    }

    return surface_formats[0];
}

VkSurfaceCapabilitiesKHR getPhysicalDeviceSurfaceCapabilities(VkPhysicalDevice physical_device, VkSurfaceKHR surface) {
    VkSurfaceCapabilitiesKHR surface_capabilities;
    VkResult result = vkGetPhysicalDeviceSurfaceCapabilitiesKHR(physical_device, surface, &surface_capabilities);
    VKL_CHECK_VULKAN_ERROR(result);
    return surface_capabilities;
}

VkSurfaceTransformFlagBitsKHR getSurfaceTransform(VkPhysicalDevice physical_device, VkSurfaceKHR surface) {
    return getPhysicalDeviceSurfaceCapabilities(physical_device, surface).currentTransform;
}


VkDescriptorSet allocDescriptorSet(VkDevice device, VkDescriptorPool descriptor_pool, VkDescriptorSetLayout descriptor_set_layout) {
    VkResult result;

    // Prepare allocation info and allocate:
    VkDescriptorSetAllocateInfo descriptor_set_allocate_info = {};
    descriptor_set_allocate_info.sType = VK_STRUCTURE_TYPE_DESCRIPTOR_SET_ALLOCATE_INFO;
    descriptor_set_allocate_info.descriptorPool = descriptor_pool;
    descriptor_set_allocate_info.descriptorSetCount = 1u;
    descriptor_set_allocate_info.pSetLayouts = &descriptor_set_layout;

    VkDescriptorSet descriptor_set;
    result = vkAllocateDescriptorSets(device, &descriptor_set_allocate_info, &descriptor_set);
    VKL_CHECK_VULKAN_RESULT(result);

    if (result < VK_SUCCESS) {
        VKL_EXIT_WITH_ERROR("Allocating a new descriptor set from the given pool and of the given layout failed.");
    }

    return descriptor_set;
}

void writeDescriptorSet(VkDevice device, VkDescriptorSet descriptor_set, VkBuffer uniform_buffer) {
    // Prepare write info and write:
    VkDescriptorBufferInfo descriptor_buffer_info = {};
    descriptor_buffer_info.buffer = uniform_buffer;
    descriptor_buffer_info.offset = static_cast<VkDeviceSize>(0);
    descriptor_buffer_info.range = VK_WHOLE_SIZE;

    VkWriteDescriptorSet write_descriptor_set = {};
    write_descriptor_set.sType = VK_STRUCTURE_TYPE_WRITE_DESCRIPTOR_SET;
    write_descriptor_set.dstSet = descriptor_set;
    write_descriptor_set.dstBinding = 0u;
    write_descriptor_set.dstArrayElement = 0u;
    write_descriptor_set.descriptorCount = 1u;
    write_descriptor_set.descriptorType = VK_DESCRIPTOR_TYPE_UNIFORM_BUFFER;
    write_descriptor_set.pBufferInfo = &descriptor_buffer_info;

    vkUpdateDescriptorSets(device, 1u, &write_descriptor_set, 0u, nullptr);
}

void writeDescriptorSet(VkDevice device, VkDescriptorSet descriptor_set, VkBuffer object_data, VkBuffer directional_light_data, VkBuffer point_light_data) {
    // Write object data descriptor first:
    writeDescriptorSet(device, descriptor_set, object_data);

    // Then write the rest:

    // Prepare info about directional light data:
    VkDescriptorBufferInfo dirlight_buffer_info = {};
    dirlight_buffer_info.buffer = directional_light_data;
    dirlight_buffer_info.offset = static_cast<VkDeviceSize>(0);
    dirlight_buffer_info.range = VK_WHOLE_SIZE;

    // Prepare info about point light data:
    VkDescriptorBufferInfo pointlight_buffer_info = {};
    pointlight_buffer_info.buffer = point_light_data;
    pointlight_buffer_info.offset = static_cast<VkDeviceSize>(0);
    pointlight_buffer_info.range = VK_WHOLE_SIZE;

    std::vector<VkWriteDescriptorSet> writes = {
        VkWriteDescriptorSet{VK_STRUCTURE_TYPE_WRITE_DESCRIPTOR_SET, nullptr, descriptor_set,
            /* dstBinding: */ 1u, 0u, 1u,
            /* descriptorType: */ VK_DESCRIPTOR_TYPE_UNIFORM_BUFFER, nullptr,
            /* pBufferInfo: */ &dirlight_buffer_info, nullptr},
        VkWriteDescriptorSet{VK_STRUCTURE_TYPE_WRITE_DESCRIPTOR_SET, nullptr, descriptor_set,
            /* dstBinding: */ 2u, 0u, 1u,
            /* descriptorType: */ VK_DESCRIPTOR_TYPE_UNIFORM_BUFFER, nullptr,
            /* pBufferInfo: */ &pointlight_buffer_info, nullptr},
    };

    vkUpdateDescriptorSets(device, static_cast<uint32_t>(writes.size()), writes.data(), 0u, nullptr);
}
void writeDescriptorSet(VkDevice device, VkDescriptorSet descriptor_set, VkBuffer object_data, VkBuffer directional_light_data, VkBuffer point_light_data,
    VkImageView image_view, VkSampler sampler) {
    // Write object data, and light source dat first:
    writeDescriptorSet(device, descriptor_set, object_data, directional_light_data, point_light_data);

    // Then write the rest:

    // Prepare info about the texture:
    VkDescriptorImageInfo texture_info = {};
    texture_info.imageView = image_view;
    texture_info.imageLayout = VK_IMAGE_LAYOUT_SHADER_READ_ONLY_OPTIMAL;
    texture_info.sampler = sampler;

    /* --------------------------------------------- */
    // Subtask 5.8: Use the Textures in Shaders
    /* --------------------------------------------- */
    std::vector<VkWriteDescriptorSet> writes = {VkWriteDescriptorSet{VK_STRUCTURE_TYPE_WRITE_DESCRIPTOR_SET, nullptr, descriptor_set,
        /* dstBinding: */ 3u, 0u, 1u,
        /* descriptorType: */ VK_DESCRIPTOR_TYPE_COMBINED_IMAGE_SAMPLER,
        /* pImageInfo: */ &texture_info, nullptr, nullptr}};

    vkUpdateDescriptorSets(device, static_cast<uint32_t>(writes.size()), writes.data(), 0u, nullptr);
}

void drawGeometryWithMaterial(VkPipeline pipeline, const Geometry& geometry, VkDescriptorSet material, uint32_t num_instances) {
    /* --------------------------------------------- */
    // Subtask 3.4: Command Buffer Recording
    /* --------------------------------------------- */

    // Get the current command buffer:
    VkCommandBuffer cb = vklGetCurrentCommandBuffer();

    // Record binding the descriptor set for subsequent draw calls into the command buffer:
    VkPipelineLayout pipeline_layout = vklGetLayoutForPipeline(pipeline);
    vkCmdBindDescriptorSets(cb, VK_PIPELINE_BIND_POINT_GRAPHICS, pipeline_layout, 0u, 1u, &material, 0u, nullptr);

    // Record the draw call into the command buffer, which uses vertex and index buffers of the geometry:
    vklCmdBindPipeline(cb, VK_PIPELINE_BIND_POINT_GRAPHICS, pipeline);
    if (VK_NULL_HANDLE == geometry.colorsBuffer) {
        VkBuffer vertex_buffers[3] = {geometry.positionsBuffer, geometry.normalsBuffer, geometry.textureCoordinatesBuffer};
        VkDeviceSize offsets[3] = {0, 0, 0};
        vkCmdBindVertexBuffers(cb, 0u, 3u, vertex_buffers, offsets);
    } else {
        VkBuffer vertex_buffers[3] = {geometry.positionsBuffer, geometry.normalsBuffer, geometry.colorsBuffer};
        VkDeviceSize offsets[3] = {0, 0, 0};
        vkCmdBindVertexBuffers(cb, 0u, 3u, vertex_buffers, offsets);
    }

    vkCmdBindIndexBuffer(cb, geometry.indicesBuffer, 0, VK_INDEX_TYPE_UINT32);
    vkCmdDrawIndexed(cb, geometry.numberOfIndices, num_instances, 0u, 0u, 0u);
}



VkImageView createImageViewForImage(VkDevice device, VkImage image, VkImageViewType view_type, VkFormat format) {
    /* --------------------------------------------- */
    // Subtask 5.6: Create an Image View for each Image
    /* --------------------------------------------- */
    VkImageViewCreateInfo image_view_create_info = {};
    image_view_create_info.sType = VK_STRUCTURE_TYPE_IMAGE_VIEW_CREATE_INFO;
    image_view_create_info.image = image;
    image_view_create_info.viewType = view_type;
    image_view_create_info.format = format;
    image_view_create_info.components.r = VK_COMPONENT_SWIZZLE_R;
    image_view_create_info.components.g = VK_COMPONENT_SWIZZLE_G;
    image_view_create_info.components.b = VK_COMPONENT_SWIZZLE_B;
    image_view_create_info.components.a = VK_COMPONENT_SWIZZLE_A;
    image_view_create_info.subresourceRange.aspectMask = VK_IMAGE_ASPECT_COLOR_BIT;
    image_view_create_info.subresourceRange.baseMipLevel = 0u;
    image_view_create_info.subresourceRange.levelCount = VK_REMAINING_MIP_LEVELS;
    image_view_create_info.subresourceRange.baseArrayLayer = 0u;
    image_view_create_info.subresourceRange.layerCount = VK_IMAGE_VIEW_TYPE_CUBE == view_type ? 6u : 1u;

    VkImageView vk_image_view;
    VkResult result = vkCreateImageView(device, &image_view_create_info, nullptr, &vk_image_view);
    VKL_CHECK_VULKAN_RESULT(result);

    return vk_image_view;
}

ImageAndView loadImage(VkDevice device, VkQueue queue, VkCommandPool command_pool, std::string image_file_name) {
    std::vector<std::string> image_file_paths = gcgFindTextureFiles({image_file_name});

    /* --------------------------------------------- */
    // Subtask 5.5: Load DDS Textures into Images
    /* --------------------------------------------- */
    VklImageInfo image_info = vklGetDdsImageInfo(image_file_paths[0].c_str());
    const uint32_t image_layers = static_cast<uint32_t>(image_file_paths.size());
    assert(image_layers == 1u || image_layers == 6u);
    VkImageCreateFlags image_flags = image_layers == 6 ? VK_IMAGE_CREATE_CUBE_COMPATIBLE_BIT : VkImageCreateFlags{};
    VkResult result;

    // 0. Create the image:
    VkImage image = vklCreateDeviceLocalImageWithBackingMemory(image_info.extent.width, image_info.extent.height, image_info.imageFormat,
        VK_IMAGE_USAGE_TRANSFER_DST_BIT | VK_IMAGE_USAGE_TRANSFER_SRC_BIT | VK_IMAGE_USAGE_SAMPLED_BIT, image_layers, image_flags);

    // 1. Create a command buffer and start recording
    VkCommandBufferAllocateInfo command_buffer_allocate_info = {};
    command_buffer_allocate_info.sType = VK_STRUCTURE_TYPE_COMMAND_BUFFER_ALLOCATE_INFO;
    command_buffer_allocate_info.commandPool = command_pool;
    command_buffer_allocate_info.level = VK_COMMAND_BUFFER_LEVEL_PRIMARY;
    command_buffer_allocate_info.commandBufferCount = 1u;

    VkCommandBuffer command_buffer;
    result = vkAllocateCommandBuffers(device, &command_buffer_allocate_info, &command_buffer);
    VKL_CHECK_VULKAN_RESULT(result);

    VkCommandBufferBeginInfo command_buffer_begin_info = {};
    command_buffer_begin_info.sType = VK_STRUCTURE_TYPE_COMMAND_BUFFER_BEGIN_INFO;
    command_buffer_begin_info.flags = VK_COMMAND_BUFFER_USAGE_ONE_TIME_SUBMIT_BIT;
    vkBeginCommandBuffer(command_buffer, &command_buffer_begin_info);

    // Data structures for Synchronization2:
    VkImageMemoryBarrier2KHR image_memory_barrier2 = {}; // <-- Used only in the g_synchronization2_supported case
    image_memory_barrier2.sType = VK_STRUCTURE_TYPE_IMAGE_MEMORY_BARRIER_2_KHR;
    image_memory_barrier2.image = image;
    image_memory_barrier2.srcQueueFamilyIndex = VK_QUEUE_FAMILY_IGNORED;
    image_memory_barrier2.dstQueueFamilyIndex = VK_QUEUE_FAMILY_IGNORED;

    VkDependencyInfoKHR dependency_info = {};
    dependency_info.sType = VK_STRUCTURE_TYPE_DEPENDENCY_INFO_KHR;
    dependency_info.imageMemoryBarrierCount = 1u;
    dependency_info.pImageMemoryBarriers = &image_memory_barrier2;

    // Data structures for classical synchronization:
    VkImageMemoryBarrier image_memory_barrier = {}; // <-- Used only in the !g_synchronization2_supported case
    image_memory_barrier.sType = VK_STRUCTURE_TYPE_IMAGE_MEMORY_BARRIER;
    image_memory_barrier.image = image;
    image_memory_barrier.srcQueueFamilyIndex = VK_QUEUE_FAMILY_IGNORED;
    image_memory_barrier.dstQueueFamilyIndex = VK_QUEUE_FAMILY_IGNORED;

    /* --------------------------------------------- */
    // Subtask 5.10: Enable Mipmapping
    /* --------------------------------------------- */
    std::vector<VkBuffer> staging_buffers;
    uint32_t num_levels = static_cast<uint32_t>(std::log2(std::max(image_info.extent.width, image_info.extent.height))) + 1u;

    for (uint32_t layer = 0u; layer < image_layers; ++layer) {
        image_info = vklGetDdsImageInfo(image_file_paths[layer].c_str());
        uint32_t mipWidth = image_info.extent.width;
        uint32_t mipHeight = image_info.extent.height;
        for (uint32_t level = 0u; level < num_levels; ++level) {
            image_info = vklGetDdsImageLevelInfo(image_file_paths[layer].c_str(), level);
            // Sanity check to see we are loading an image with the correct size
            if (mipWidth != image_info.extent.width || mipHeight != image_info.extent.height)
                VKL_EXIT_WITH_ERROR("vklGetDdsImageLevelInfo for level " + std::to_string(level) +
                    " returned an image with width=" + std::to_string(image_info.extent.width) + ", height=" + std::to_string(image_info.extent.height) +
                    " instead of the expected width=" + std::to_string(mipWidth) + ", height=" + std::to_string(mipHeight) + ".");
            mipWidth = mipWidth > 1u ? mipWidth / 2u : 1u;
            mipHeight = mipHeight > 1u ? mipHeight / 2u : 1u;
            // Store in vector to keep alive until they are no longer needed, which is after the fence has been signaled:
            staging_buffers.push_back(vklLoadDdsImageLevelIntoHostCoherentBuffer(image_file_paths[layer].c_str(), level));

            if (g_synchronization2_supported) {
                // 2. Record an image layout transition into a format that is optimal for the image to get data copied into it:
                image_memory_barrier2.srcStageMask = VK_PIPELINE_STAGE_2_NONE_KHR;       // No need to wait on anything
                image_memory_barrier2.srcAccessMask = VK_ACCESS_2_NONE_KHR;              // Nothing required thanks to implicit memory guaranteed with host writes
                image_memory_barrier2.dstStageMask = VK_PIPELINE_STAGE_2_COPY_BIT_KHR;   // The subsequent command (which must wait) is a COPY command.
                image_memory_barrier2.dstAccessMask = VK_ACCESS_2_TRANSFER_READ_BIT_KHR; // Copy reads from the buffer. The layout transition must be available
                                                                                         // to that type of access.
                image_memory_barrier2.oldLayout = VK_IMAGE_LAYOUT_UNDEFINED;
                image_memory_barrier2.newLayout = VK_IMAGE_LAYOUT_TRANSFER_DST_OPTIMAL;
                image_memory_barrier2.subresourceRange.aspectMask = VK_IMAGE_ASPECT_COLOR_BIT;
                image_memory_barrier2.subresourceRange.baseMipLevel = level;
                image_memory_barrier2.subresourceRange.levelCount = 1u;
                image_memory_barrier2.subresourceRange.baseArrayLayer = layer;
                image_memory_barrier2.subresourceRange.layerCount = 1u;
                g_vkCmdPipelineBarrier2KHR(command_buffer, &dependency_info);
            } else { // => Synchronization2 is NOT supported => use oldschool style:
                // 2. Record an image layout transition into a format that is optimal for the image to get data copied into it:
                image_memory_barrier.srcAccessMask = {};
                image_memory_barrier.dstAccessMask = VK_ACCESS_TRANSFER_WRITE_BIT;
                image_memory_barrier.oldLayout = VK_IMAGE_LAYOUT_UNDEFINED;
                image_memory_barrier.newLayout = VK_IMAGE_LAYOUT_TRANSFER_DST_OPTIMAL;
                image_memory_barrier.subresourceRange.aspectMask = VK_IMAGE_ASPECT_COLOR_BIT;
                image_memory_barrier.subresourceRange.baseMipLevel = level;
                image_memory_barrier.subresourceRange.levelCount = 1u;
                image_memory_barrier.subresourceRange.baseArrayLayer = layer;
                image_memory_barrier.subresourceRange.layerCount = 1u;
                vkCmdPipelineBarrier(command_buffer, 
                    VK_PIPELINE_STAGE_TOP_OF_PIPE_BIT, /* --> */ VK_PIPELINE_STAGE_TRANSFER_BIT, {},
                    /* Memory barriers:        */ 0u, nullptr,
                    /* Buffer memory barriers: */ 0u, nullptr,
                    /* Image memory barriers:  */ 1u, &image_memory_barrier);
            }

            // 3. Record copying data from the (host-coherent) buffer into the (device-local) image:
            VkBufferImageCopy buffer_image_copy = {};
            buffer_image_copy.bufferOffset = 0;
            buffer_image_copy.bufferRowLength = 0u;
            buffer_image_copy.bufferImageHeight = 0u;
            buffer_image_copy.imageSubresource.aspectMask = VK_IMAGE_ASPECT_COLOR_BIT;
            buffer_image_copy.imageSubresource.mipLevel = level;
            buffer_image_copy.imageSubresource.baseArrayLayer = layer;
            buffer_image_copy.imageSubresource.layerCount = 1u;
            buffer_image_copy.imageOffset.x = 0u;
            buffer_image_copy.imageOffset.y = 0u;
            buffer_image_copy.imageOffset.z = 0u;
            buffer_image_copy.imageExtent.width = image_info.extent.width;
            buffer_image_copy.imageExtent.height = image_info.extent.height;
            buffer_image_copy.imageExtent.depth = 1u;
            vkCmdCopyBufferToImage(command_buffer, staging_buffers.back(), image, VK_IMAGE_LAYOUT_TRANSFER_DST_OPTIMAL, 1u, &buffer_image_copy);

            if (g_synchronization2_supported) {
                // 4. Record an image layout transition into a format that is optimal for rendering:
                // Re-use the VkImageMemoryBarrier from above, but modify a few parameters:
                image_memory_barrier2.srcStageMask = VK_PIPELINE_STAGE_2_COPY_BIT_KHR;    // It is the preceding COPY which must have completed before moving on.
                image_memory_barrier2.srcAccessMask = VK_ACCESS_2_TRANSFER_WRITE_BIT_KHR; // The writes of that COPY must have completed.
                image_memory_barrier2.dstStageMask =
                    VK_PIPELINE_STAGE_2_NONE_KHR; // No dst stage required in the barrier, because afterwards we sync with the fence.
                image_memory_barrier2.dstAccessMask = VK_ACCESS_2_NONE_KHR;
                image_memory_barrier2.oldLayout = VK_IMAGE_LAYOUT_TRANSFER_DST_OPTIMAL;
                image_memory_barrier2.newLayout = VK_IMAGE_LAYOUT_SHADER_READ_ONLY_OPTIMAL; // Transform into right format for being sampled from in shaders.
                g_vkCmdPipelineBarrier2KHR(command_buffer, &dependency_info);
            } else { // => Synchronization2 is NOT supported => use oldschool style:
                // 4. Record an image layout transition into a format that is optimal for rendering:
                // Re-use the VkImageMemoryBarrier from above, but modify a few parameters:
                image_memory_barrier.srcAccessMask = VK_ACCESS_TRANSFER_WRITE_BIT;
                image_memory_barrier.dstAccessMask = {};
                image_memory_barrier.oldLayout = VK_IMAGE_LAYOUT_TRANSFER_DST_OPTIMAL;
                image_memory_barrier.newLayout = VK_IMAGE_LAYOUT_SHADER_READ_ONLY_OPTIMAL;

                vkCmdPipelineBarrier(command_buffer, 
                    VK_PIPELINE_STAGE_TRANSFER_BIT, /* --> */ VK_PIPELINE_STAGE_BOTTOM_OF_PIPE_BIT, {},
                    /* Memory barriers:        */ 0u, nullptr,
                    /* Buffer memory barriers: */ 0u, nullptr,
                    /* Image memory barriers:  */ 1u, &image_memory_barrier);
            }
        }
    }

    // 5. End recording and submit to queue; use a fence to wait for the operation to complete:
    vkEndCommandBuffer(command_buffer);

    VkFenceCreateInfo fence_create_info = {};
    fence_create_info.sType = VK_STRUCTURE_TYPE_FENCE_CREATE_INFO;

    VkFence fence;
    result = vkCreateFence(device, &fence_create_info, nullptr, &fence);
    VKL_CHECK_VULKAN_RESULT(result);

    VkSubmitInfo submit_info = {};
    submit_info.sType = VK_STRUCTURE_TYPE_SUBMIT_INFO;
    submit_info.waitSemaphoreCount = 0u;
    submit_info.commandBufferCount = 1u;
    submit_info.pCommandBuffers = &command_buffer;
    submit_info.signalSemaphoreCount = 0u;
    result = vkQueueSubmit(queue, 1u, &submit_info, fence);
    VKL_CHECK_VULKAN_RESULT(result);

    // 6. Wait for the operation to complete, then clean up:
    result = vkWaitForFences(device, 1u, &fence, VK_TRUE, UINT64_MAX);
    VKL_CHECK_VULKAN_RESULT(result);

    vkDestroyFence(device, fence, nullptr);
    vkFreeCommandBuffers(device, command_pool, 1u, &command_buffer);
    for (auto staging_buffer : staging_buffers) {
        vklDestroyHostCoherentBufferAndItsBackingMemory(staging_buffer);
    }

    return ImageAndView{
        image, createImageViewForImage(device, image, image_layers == 6 ? VK_IMAGE_VIEW_TYPE_CUBE : VK_IMAGE_VIEW_TYPE_2D, image_info.imageFormat)
    };
}<|MERGE_RESOLUTION|>--- conflicted
+++ resolved
@@ -1068,18 +1068,6 @@
 
         FPVCamera* camera = static_cast<FPVCamera*>(glfwGetWindowUserPointer(window));
 
-<<<<<<< HEAD
-        if (key == GLFW_KEY_W) {
-            isMovingForward = (action != GLFW_RELEASE);
-        }
-        if (key == GLFW_KEY_S) {
-            isMovingBackward = (action != GLFW_RELEASE);
-        }
-        if (key == GLFW_KEY_A) {
-            isMovingLeft = (action != GLFW_RELEASE);
-        }
-        if (key == GLFW_KEY_D) {
-=======
         if (key == GLFW_KEY_UP || key == GLFW_KEY_W) {
             isMovingForward = (action != GLFW_RELEASE);
         }
@@ -1090,7 +1078,6 @@
             isMovingLeft = (action != GLFW_RELEASE);
         }
         if (key == GLFW_KEY_RIGHT || key == GLFW_KEY_D) {
->>>>>>> c6ba51e1
             isMovingRight = (action != GLFW_RELEASE);
         }
 
@@ -1123,16 +1110,9 @@
         glfwPollEvents();
         glfwGetCursorPos(window, &mouse_x, &mouse_y);
 
-
-
-<<<<<<< HEAD
-
-
         // Handle continuous movement
         const float cameraSpeed = 0.05f; // Adjust as needed
-=======
-        //FPV
->>>>>>> c6ba51e1
+
         if (isMovingForward) {
             camera.moveForward(cameraSpeed);
         }
