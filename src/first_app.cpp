--- conflicted
+++ resolved
@@ -124,13 +124,8 @@
 
 				renderer->beginSwapChainRenderPass(commandBuffer);
 				textureRenderSystem.renderGameObjects(frameInfo);
-<<<<<<< HEAD
 				int placementTransform = placementController.updateModelMatrix(window->getGLFWWindow());
 				uiRenderSystem.renderGameObjects(frameInfo, placementTransform);
-=======
-				glm::mat4 modelMatrix = placementController.updateModelMatrix(window->getGLFWWindow());
-				uiRenderSystem.renderGameObjects(frameInfo, modelMatrix);
->>>>>>> 3699431f
 				renderer->endSwapChainRenderPass(commandBuffer);
 				renderer->endFrame();
 			}
@@ -196,26 +191,11 @@
 		hudSettings.objectX = 0.0f;
 		hudSettings.objectY = 0.0f;
 		hudSettings.objectZ = -99.0f;
-<<<<<<< HEAD
-		hudSettings.controllable = true;
-
 		sceneManager->addUIObject(std::make_unique<UIComponent>(hudSettings));
 
 		hudSettings.model = Model::createModelFromFile(*device, "models:DamagedHelmet.glb");
 		hudSettings.modelMatrix = glm::mat4(0.178848, 0.00162543, -0.028593, 0, 0.0286391, -0.0111642, 0.178497, 0, -0.000160613, -0.180773, -0.0112808, 0, -1.35073, 1.35512, -3.71212, 1);
-=======
+		hudSettings.usePerspectiveProjection = 1;
 		sceneManager->addUIObject(std::make_unique<UIComponent>(hudSettings));
-
-		hudSettings.model = Model::createModelFromFile(*device, "models:DamagedHelmet.glb");
-		hudSettings.objectWidth = 1.0f;
-		hudSettings.objectHeight = 1.0f;
-		hudSettings.objectX = 0.0f;
-		hudSettings.objectY = 0.0f;
-		hudSettings.objectZ = -5.0f;
-		hudSettings.rotation = glm::vec3(90.0f, 0.0f, 0.0f);
->>>>>>> 3699431f
-		hudSettings.usePerspectiveProjection = 1;
-		hudSettings.controllable = false;
-		sceneManager->addUIObject(std::make_unique<UIComponent>(hudSettings));
 	}
 }